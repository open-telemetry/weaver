[package]
name = "weaver"
version.workspace = true
authors = ["OpenTelemetry"]
edition = "2021"
repository = "https://github.com/open-telemetry/weaver"
description = "Manage semantic convention registry and telemetry schema workflows (OpenTelemetry Project)"
keywords = ["opentelemetry", "semconv", "schema", "registry", "generator"]
categories = ["command-line-utilities"]
license = "Apache-2.0"
readme = "README.md"
publish = false
resolver = "2"

[package.metadata.dist]
dist = true

[package.metadata.wix]
upgrade-guid = "C9F6BF20-4C32-4AF3-8550-79653C00886C"
path-guid = "A83EC6F0-88E1-4676-BCE2-E4D84A032225"
license = false
eula = false

# Workspace definition ========================================================
[workspace]
members = ["crates/*"]

[workspace.package]
version = "0.12.0"
authors = ["OpenTelemetry"]
edition = "2021"
repository = "https://github.com/open-telemetry/weaver"
license = "Apache-2.0"
publish = false
rust-version = "1.81.0"

[workspace.dependencies]
serde = { version = "1.0.217", features = ["derive"] }
serde_yaml = "0.9.34"
<<<<<<< HEAD
serde_json = { version = "1.0.135" }
=======
serde_json = { version = "1.0.137"}
>>>>>>> a11060ed
thiserror = "2.0.9"
url = "2.5.4"
ureq = "2.12.1"
regex = "1.11.1"
rayon = "1.10.0"
ordered-float = { version = "4.6.0", features = ["serde", "schemars"] }
walkdir = "2.5.0"
anyhow = "1.0.95"
itertools = "0.13.0"
globset = { version = "0.4.15", features = ["serde1"] }
miette = { version = "7.4.0", features = ["fancy", "serde"] }
include_dir = "0.7.4"
tempdir = "0.3.7"
schemars = "0.8.21"
dirs = "6.0.0"
once_cell = "1.20.2"
opentelemetry = { version = "0.27.1", features = [
    "trace",
    "metrics",
    "logs",
    "otel_unstable",
] }
rouille = "3.6.2"

# Features definition =========================================================
[features]
experimental = []

# Crate definitions ===========================================================
[[bin]]
bench = false
path = "src/main.rs"
name = "weaver"

[dependencies]
# local crates dependencies
weaver_common = { path = "crates/weaver_common" }
weaver_resolver = { path = "crates/weaver_resolver" }
weaver_semconv = { path = "crates/weaver_semconv" }
weaver_resolved_schema = { path = "crates/weaver_resolved_schema" }
weaver_semconv_gen = { path = "crates/weaver_semconv_gen" }
weaver_cache = { path = "crates/weaver_cache" }
weaver_forge = { path = "crates/weaver_forge" }
weaver_checker = { path = "crates/weaver_checker" }
weaver_emit = { path = "crates/weaver_emit" }

clap = { version = "4.5.27", features = ["derive"] }
rayon = "1.10.0"
ratatui = { version = "0.29.0", features = ["serde"] }
crossterm = { version = "0.28.1", features = ["serde"] }
tui-textarea = "0.7.0"
tokio = { version = "1.43.0", features = ["rt", "net", "signal"]}
prost = "0.13.4"
tonic = { version = "0.12.3", default-features = false, features = ["server", "codegen", "prost", "tls", "tls-roots"] }

# workspace dependencies
serde.workspace = true
serde_yaml.workspace = true
serde_json.workspace = true
walkdir.workspace = true
include_dir.workspace = true
thiserror.workspace = true
miette.workspace = true
schemars.workspace = true
itertools.workspace = true
<<<<<<< HEAD
opentelemetry.workspace = true
=======
tracing = "0.1.41"
opentelemetry = "0.27.1"
log = "0.4.22"
>>>>>>> a11060ed

[dev-dependencies]
weaver_diff = { path = "crates/weaver_diff" }
tempdir.workspace = true
ureq.workspace = true
assert_cmd = "2.0.16"
portpicker = "0.1.1"
#opentelemetry_sdk = { version = "0.27.1", features = [] }
#opentelemetry-otlp = { version ="0.27.0", features = ["metrics", "logs", "trace"] }

[build-dependencies]
tonic-build = { version = "0.12.3", features = ["cleanup-markdown"] }

[profile.release]
lto = true
strip = true
panic = "abort"

# The profile that 'cargo dist' will build with
[profile.dist]
inherits = "release"
lto = "thin"

[workspace.lints.rust]
rust_2018_idioms = { level = "warn", priority = -1 }
unused_lifetimes = "warn"
# unreachable_pub = "warn"
semicolon_in_expressions_from_macros = "warn"
missing_docs = "deny"
unstable_features = "deny"
unused_import_braces = "deny"
unused_qualifications = "deny"
unused_results = "deny"
unused_extern_crates = "deny"

unsafe_op_in_unsafe_fn = "warn"
unused_macro_rules = "warn"

[lints]
workspace = true

[workspace.lints.clippy]
all = { level = "deny", priority = -1 }
cargo = { level = "deny", priority = -1 }
unwrap_used = "deny"
print_stdout = "deny"
print_stderr = "deny"
multiple_crate_versions = "allow"
# this lint shows places where you could add the #must_use attribute.
must-use-candidate = "warn"

complexity = { level = "warn", priority = -1 }
correctness = { level = "deny", priority = -1 }
perf = { level = "deny", priority = -1 }
restriction = { level = "allow", priority = -1 }
style = { level = "warn", priority = -1 }
suspicious = { level = "warn", priority = -1 }

too_many_arguments = "allow"
type_complexity = "allow"
wrong_self_convention = "allow"
rc_buffer = "warn"
str_to_string = "warn"
checked_conversions = "warn"
create_dir = "warn"
dbg_macro = "warn"
debug_assert_with_mut_call = "warn"
empty_enum = "warn"
enum_glob_use = "warn"
exit = "warn"
expl_impl_clone_on_copy = "warn"
explicit_deref_methods = "warn"
explicit_into_iter_loop = "warn"
fallible_impl_from = "warn"
filter_map_next = "warn"
flat_map_option = "warn"
float_cmp_const = "warn"
fn_params_excessive_bools = "warn"
from_iter_instead_of_collect = "warn"
imprecise_flops = "warn"
inefficient_to_string = "warn"
infinite_loop = "warn"
invalid_upcast_comparisons = "warn"
items_after_statements = "warn"
large_digit_groups = "warn"
large_stack_arrays = "warn"
large_types_passed_by_value = "warn"
linkedlist = "warn"
lossy_float_literal = "warn"
macro_use_imports = "warn"
match_wildcard_for_single_variants = "warn"
mem_forget = "warn"
mutex_integer = "warn"
needless_continue = "warn"
needless_for_each = "warn"
negative_feature_names = "warn"
path_buf_push_overwrite = "warn"
ptr_as_ptr = "warn"
rc_mutex = "warn"
redundant_feature_names = "warn"
ref_option_ref = "warn"
rest_pat_in_fully_bound_structs = "warn"
same_functions_in_if_condition = "warn"
# disabled due to false positives
# self_named_module_files = "warn"
semicolon_if_nothing_returned = "warn"
single_match_else = "warn"
string_add = "warn"
string_add_assign = "warn"
string_lit_as_bytes = "warn"
trait_duplication_in_bounds = "warn"
verbose_file_reads = "warn"
wildcard_imports = "warn"
zero_sized_map_values = "warn"
string_to_string = "warn"

# Config for 'cargo dist'
[workspace.metadata.dist]
# The preferred cargo-dist version to use in CI (Cargo.toml SemVer syntax)
cargo-dist-version = "0.21.1"
# CI backends to support
ci = "github"
# The installers to generate for each app
installers = ["shell", "powershell", "msi"]
# Target platforms to build apps for (Rust target-triple syntax)
targets = [
    "aarch64-apple-darwin",
    "x86_64-apple-darwin",
    "x86_64-unknown-linux-gnu",
    "x86_64-pc-windows-msvc",
]
# Which actions to run on pull requests
pr-run-mode = "plan"
# Whether to install an updater program
install-updater = false
# Path that installers should place binaries in
install-path = "CARGO_HOME"
# Whether to enable GitHub Attestations
github-attestations = true


#exhaustive_enums = "warn"
#doc_markdown = "warn"
#exhaustive_structs = "warn"
#todo = "warn"
#implicit_clone = "warn"
#inconsistent_struct_constructor = "warn"<|MERGE_RESOLUTION|>--- conflicted
+++ resolved
@@ -37,11 +37,7 @@
 [workspace.dependencies]
 serde = { version = "1.0.217", features = ["derive"] }
 serde_yaml = "0.9.34"
-<<<<<<< HEAD
-serde_json = { version = "1.0.135" }
-=======
-serde_json = { version = "1.0.137"}
->>>>>>> a11060ed
+serde_json = { version = "1.0.137" }
 thiserror = "2.0.9"
 url = "2.5.4"
 ureq = "2.12.1"
@@ -93,9 +89,15 @@
 ratatui = { version = "0.29.0", features = ["serde"] }
 crossterm = { version = "0.28.1", features = ["serde"] }
 tui-textarea = "0.7.0"
-tokio = { version = "1.43.0", features = ["rt", "net", "signal"]}
+tokio = { version = "1.43.0", features = ["rt", "net", "signal"] }
 prost = "0.13.4"
-tonic = { version = "0.12.3", default-features = false, features = ["server", "codegen", "prost", "tls", "tls-roots"] }
+tonic = { version = "0.12.3", default-features = false, features = [
+    "server",
+    "codegen",
+    "prost",
+    "tls",
+    "tls-roots",
+] }
 
 # workspace dependencies
 serde.workspace = true
@@ -107,13 +109,9 @@
 miette.workspace = true
 schemars.workspace = true
 itertools.workspace = true
-<<<<<<< HEAD
+tracing = "0.1.41"
+log = "0.4.22"
 opentelemetry.workspace = true
-=======
-tracing = "0.1.41"
-opentelemetry = "0.27.1"
-log = "0.4.22"
->>>>>>> a11060ed
 
 [dev-dependencies]
 weaver_diff = { path = "crates/weaver_diff" }
