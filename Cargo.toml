[package]
name = "weaver"
version.workspace = true
authors = ["OpenTelemetry"]
edition = "2021"
repository = "https://github.com/open-telemetry/weaver"
description = "Manage semantic convention registry and telemetry schema workflows (OpenTelemetry Project)"
keywords = ["opentelemetry", "semconv", "schema", "registry", "generator"]
categories = ["command-line-utilities"]
license = "Apache-2.0"
readme = "README.md"
publish = false
resolver = "2"

[package.metadata.dist]
dist = true

[package.metadata.wix]
upgrade-guid = "C9F6BF20-4C32-4AF3-8550-79653C00886C"
path-guid = "A83EC6F0-88E1-4676-BCE2-E4D84A032225"
license = false
eula = false

# Workspace definition ========================================================
[workspace]
members = ["crates/*"]

[workspace.package]
version = "0.13.2"
authors = ["OpenTelemetry"]
edition = "2021"
repository = "https://github.com/open-telemetry/weaver"
license = "Apache-2.0"
publish = false
rust-version = "1.81.0"

[workspace.dependencies]
serde = { version = "1.0.219", features = ["derive"] }
serde_yaml = "0.9.34"
serde_json = { version = "1.0.140" }
thiserror = "2.0.12"
url = "2.5.4"
ureq = "2.12.1"
regex = "1.11.1"
rayon = "1.10.0"
ordered-float = { version = "4.6.0", features = ["serde", "schemars"] }
walkdir = "2.5.0"
anyhow = "1.0.97"
itertools = "0.14.0"
globset = { version = "0.4.16", features = ["serde1"] }
miette = { version = "7.5.0", features = ["fancy", "serde"] }
include_dir = "0.7.4"
tempdir = "0.3.7"
schemars = "0.8.22"
dirs = "6.0.0"
<<<<<<< HEAD
once_cell = "1.20.3"
opentelemetry = { version = "0.29.0", features = ["trace", "metrics", "logs"] }
=======
once_cell = "1.21.1"
opentelemetry = { version = "0.28.0", features = ["trace", "metrics", "logs"] }
>>>>>>> b0b1f41b
rouille = "3.6.2"

# Features definition =========================================================
[features]
experimental = []

# Crate definitions ===========================================================
[[bin]]
bench = false
path = "src/main.rs"
name = "weaver"

[dependencies]
# local crates dependencies
weaver_common = { path = "crates/weaver_common" }
weaver_resolver = { path = "crates/weaver_resolver" }
weaver_semconv = { path = "crates/weaver_semconv" }
weaver_resolved_schema = { path = "crates/weaver_resolved_schema" }
weaver_semconv_gen = { path = "crates/weaver_semconv_gen" }
weaver_cache = { path = "crates/weaver_cache" }
weaver_forge = { path = "crates/weaver_forge" }
weaver_checker = { path = "crates/weaver_checker" }
weaver_emit = { path = "crates/weaver_emit" }

clap = { version = "4.5.32", features = ["derive"] }
rayon = "1.10.0"
ratatui = { version = "0.29.0", features = ["serde"] }
crossterm = { version = "0.28.1", features = ["serde"] }
tui-textarea = "0.7.0"
tokio = { version = "1.44.1", features = ["rt", "net", "signal"] }
prost = "0.13.4"
tonic = { version = "0.12.3", default-features = false, features = [
    "server",
    "codegen",
    "prost",
    "tls",
    "tls-roots",
] }

# workspace dependencies
serde.workspace = true
serde_yaml.workspace = true
serde_json.workspace = true
walkdir.workspace = true
include_dir.workspace = true
thiserror.workspace = true
miette.workspace = true
schemars.workspace = true
itertools.workspace = true

[dev-dependencies]
weaver_diff = { path = "crates/weaver_diff" }
weaver_version = { path = "crates/weaver_version" }
tempdir.workspace = true
ureq.workspace = true
assert_cmd = "2.0.16"
portpicker = "0.1.1"
tempfile = "3.19.1"

[build-dependencies]
tonic-build = { version = "0.12.3", features = ["cleanup-markdown"] }

[profile.release]
lto = true
strip = true
panic = "abort"

# The profile that 'cargo dist' will build with
[profile.dist]
inherits = "release"
lto = "thin"

[workspace.lints.rust]
rust_2018_idioms = { level = "warn", priority = -1 }
unused_lifetimes = "warn"
# unreachable_pub = "warn"
semicolon_in_expressions_from_macros = "warn"
missing_docs = "deny"
unstable_features = "deny"
unused_import_braces = "deny"
unused_qualifications = "deny"
unused_results = "deny"
unused_extern_crates = "deny"

unsafe_op_in_unsafe_fn = "warn"
unused_macro_rules = "warn"

[lints]
workspace = true

[workspace.lints.clippy]
all = { level = "deny", priority = -1 }
cargo = { level = "deny", priority = -1 }
unwrap_used = "deny"
print_stdout = "deny"
print_stderr = "deny"
multiple_crate_versions = "allow"
# this lint shows places where you could add the #must_use attribute.
must-use-candidate = "warn"

complexity = { level = "warn", priority = -1 }
correctness = { level = "deny", priority = -1 }
perf = { level = "deny", priority = -1 }
restriction = { level = "allow", priority = -1 }
style = { level = "warn", priority = -1 }
suspicious = { level = "warn", priority = -1 }

too_many_arguments = "allow"
type_complexity = "allow"
wrong_self_convention = "allow"
rc_buffer = "warn"
str_to_string = "warn"
checked_conversions = "warn"
create_dir = "warn"
dbg_macro = "warn"
debug_assert_with_mut_call = "warn"
empty_enum = "warn"
enum_glob_use = "warn"
exit = "warn"
expl_impl_clone_on_copy = "warn"
explicit_deref_methods = "warn"
explicit_into_iter_loop = "warn"
fallible_impl_from = "warn"
filter_map_next = "warn"
flat_map_option = "warn"
float_cmp_const = "warn"
fn_params_excessive_bools = "warn"
from_iter_instead_of_collect = "warn"
imprecise_flops = "warn"
inefficient_to_string = "warn"
infinite_loop = "warn"
invalid_upcast_comparisons = "warn"
items_after_statements = "warn"
large_digit_groups = "warn"
large_stack_arrays = "warn"
large_types_passed_by_value = "warn"
linkedlist = "warn"
lossy_float_literal = "warn"
macro_use_imports = "warn"
match_wildcard_for_single_variants = "warn"
mem_forget = "warn"
mutex_integer = "warn"
needless_continue = "warn"
needless_for_each = "warn"
negative_feature_names = "warn"
path_buf_push_overwrite = "warn"
ptr_as_ptr = "warn"
rc_mutex = "warn"
redundant_feature_names = "warn"
ref_option_ref = "warn"
rest_pat_in_fully_bound_structs = "warn"
same_functions_in_if_condition = "warn"
# disabled due to false positives
# self_named_module_files = "warn"
semicolon_if_nothing_returned = "warn"
single_match_else = "warn"
string_add = "warn"
string_add_assign = "warn"
string_lit_as_bytes = "warn"
trait_duplication_in_bounds = "warn"
verbose_file_reads = "warn"
wildcard_imports = "warn"
zero_sized_map_values = "warn"
string_to_string = "warn"

# Config for 'cargo dist'
[workspace.metadata.dist]
# The preferred cargo-dist version to use in CI (Cargo.toml SemVer syntax)
cargo-dist-version = "0.21.1"
# CI backends to support
ci = "github"
# The installers to generate for each app
installers = ["shell", "powershell", "msi"]
# Target platforms to build apps for (Rust target-triple syntax)
targets = [
    "aarch64-apple-darwin",
    "x86_64-apple-darwin",
    "x86_64-unknown-linux-gnu",
    "x86_64-pc-windows-msvc",
]
# Which actions to run on pull requests
pr-run-mode = "plan"
# Whether to install an updater program
install-updater = false
# Path that installers should place binaries in
install-path = "CARGO_HOME"
# Whether to enable GitHub Attestations
github-attestations = true


#exhaustive_enums = "warn"
#doc_markdown = "warn"
#exhaustive_structs = "warn"
#todo = "warn"
#implicit_clone = "warn"
#inconsistent_struct_constructor = "warn"<|MERGE_RESOLUTION|>--- conflicted
+++ resolved
@@ -53,13 +53,8 @@
 tempdir = "0.3.7"
 schemars = "0.8.22"
 dirs = "6.0.0"
-<<<<<<< HEAD
-once_cell = "1.20.3"
+once_cell = "1.21.1"
 opentelemetry = { version = "0.29.0", features = ["trace", "metrics", "logs"] }
-=======
-once_cell = "1.21.1"
-opentelemetry = { version = "0.28.0", features = ["trace", "metrics", "logs"] }
->>>>>>> b0b1f41b
 rouille = "3.6.2"
 
 # Features definition =========================================================
