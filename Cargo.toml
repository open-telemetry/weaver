[package]
name = "weaver"
version = "0.5.0"
authors = ["OpenTelemetry"]
edition = "2021"
repository = "https://github.com/open-telemetry/weaver"
description = "Manage semantic convention registry and telemetry schema workflows (OpenTelemetry Project)"
keywords = ["opentelemetry", "semconv", "schema", "registry", "generator"]
categories = ["command-line-utilities"]
license = "Apache-2.0"
readme = "README.md"
publish = false
resolver = "2"

[package.metadata.dist]
dist=true

[package.metadata.wix]
upgrade-guid = "C9F6BF20-4C32-4AF3-8550-79653C00886C"
path-guid = "A83EC6F0-88E1-4676-BCE2-E4D84A032225"
license = false
eula = false

# Workspace definition ========================================================
[workspace]
members = [
    "crates/*",
]

[workspace.package]
authors = ["OpenTelemetry"]
edition = "2021"
repository = "https://github.com/open-telemetry/weaver"
license = "Apache-2.0"
publish = false
rust-version = "1.76"

[workspace.dependencies]
serde = { version = "1.0.204", features = ["derive"] }
serde_yaml = "0.9.32"
serde_json = { version = "1.0.116"}
thiserror = "1.0.58"
ureq = "2.10.0"
regex = "1.10.5"
rayon = "1.10.0"
ordered-float = { version = "4.2.0", features = ["serde", "schemars"] }
walkdir = "2.5.0"
anyhow = "1.0.83"
itertools = "0.13.0"
globset = { version = "0.4.14", features = ["serde1"] }
miette = { version = "7.2.0", features = ["fancy", "serde"] }
include_dir = "0.7.4"
tempdir = "0.3.7"
schemars = "0.8.21"

# Features definition =========================================================
[features]
experimental = []

# Crate definitions ===========================================================
[[bin]]
bench = false
path = "src/main.rs"
name = "weaver"

[dependencies]
# local crates dependencies
weaver_common = { path = "crates/weaver_common" }
weaver_resolver = { path = "crates/weaver_resolver" }
weaver_semconv = { path = "crates/weaver_semconv" }
weaver_resolved_schema = { path = "crates/weaver_resolved_schema" }
weaver_semconv_gen = { path = "crates/weaver_semconv_gen" }
weaver_cache = { path = "crates/weaver_cache" }
weaver_forge = { path = "crates/weaver_forge" }
weaver_checker = { path = "crates/weaver_checker" }

<<<<<<< HEAD
clap = { version = "4.5.7", features = ["derive"] }
rayon = "1.10.0"
ratatui = { version = "0.26.3", features=["serde"] }
crossterm = { version = "0.27.0", features = ["serde"] }
tui-textarea = "0.4.0"
=======
clap = { version = "4.5.9", features = ["derive"] }
>>>>>>> ece8753f

# workspace dependencies
serde.workspace = true
serde_yaml.workspace = true
serde_json.workspace = true
walkdir.workspace = true
include_dir.workspace = true
thiserror.workspace = true
miette.workspace = true
schemars.workspace = true
itertools.workspace = true

[dev-dependencies]
weaver_diff = { path = "crates/weaver_diff" }
tempdir.workspace = true
assert_cmd = "2.0.14"

[profile.release]
lto = true
strip = true
panic = "abort"

# The profile that 'cargo dist' will build with
[profile.dist]
inherits = "release"
lto = "thin"

[workspace.lints.rust]
rust_2018_idioms = "warn"
unused_lifetimes = "warn"
# unreachable_pub = "warn"
semicolon_in_expressions_from_macros = "warn"
missing_docs = "deny"
unstable_features = "deny"
unused_import_braces = "deny"
unused_qualifications = "deny"
unused_results = "deny"
unused_extern_crates = "deny"

unsafe_op_in_unsafe_fn = "warn"
unused_macro_rules = "warn"

[lints]
workspace = true

[workspace.lints.clippy]
all = { level = "deny", priority = -1 }
cargo = { level = "deny", priority = -1 }
unwrap_used = "deny"
print_stdout = "deny"
print_stderr = "deny"
multiple_crate_versions = "allow"
# this lint shows places where you could add the #must_use attribute.
must-use-candidate = "warn"

complexity = { level = "warn", priority = -1 }
correctness = { level = "deny", priority = -1 }
perf = { level = "deny", priority = -1 }
restriction = { level = "allow", priority = -1 }
style = { level = "warn", priority = -1 }
suspicious = { level = "warn", priority = -1 }

too_many_arguments = "allow"
type_complexity = "allow"
wrong_self_convention = "allow"
rc_buffer = "warn"
str_to_string = "warn"
checked_conversions = "warn"
create_dir = "warn"
dbg_macro = "warn"
debug_assert_with_mut_call = "warn"
empty_enum = "warn"
enum_glob_use = "warn"
exit = "warn"
expl_impl_clone_on_copy = "warn"
explicit_deref_methods = "warn"
explicit_into_iter_loop = "warn"
fallible_impl_from = "warn"
filter_map_next = "warn"
flat_map_option = "warn"
float_cmp_const = "warn"
fn_params_excessive_bools = "warn"
from_iter_instead_of_collect = "warn"
imprecise_flops = "warn"
inefficient_to_string = "warn"
infinite_loop = "warn"
invalid_upcast_comparisons = "warn"
items_after_statements = "warn"
large_digit_groups = "warn"
large_stack_arrays = "warn"
large_types_passed_by_value = "warn"
linkedlist = "warn"
lossy_float_literal = "warn"
macro_use_imports = "warn"
match_wildcard_for_single_variants = "warn"
mem_forget = "warn"
mutex_integer = "warn"
needless_continue = "warn"
needless_for_each = "warn"
negative_feature_names = "warn"
path_buf_push_overwrite = "warn"
ptr_as_ptr = "warn"
rc_mutex = "warn"
redundant_feature_names = "warn"
ref_option_ref = "warn"
rest_pat_in_fully_bound_structs = "warn"
same_functions_in_if_condition = "warn"
# disabled due to false positives
# self_named_module_files = "warn"
semicolon_if_nothing_returned = "warn"
single_match_else = "warn"
string_add = "warn"
string_add_assign = "warn"
string_lit_as_bytes = "warn"
trait_duplication_in_bounds = "warn"
verbose_file_reads = "warn"
wildcard_imports = "warn"
zero_sized_map_values = "warn"
string_to_string = "warn"

# Config for 'cargo dist'
[workspace.metadata.dist]
# The preferred cargo-dist version to use in CI (Cargo.toml SemVer syntax)
cargo-dist-version = "0.14.1"
# CI backends to support
ci = "github"
# The installers to generate for each app
installers = ["shell", "powershell", "msi"]
# Target platforms to build apps for (Rust target-triple syntax)
targets = ["aarch64-apple-darwin", "x86_64-apple-darwin", "x86_64-unknown-linux-gnu", "x86_64-pc-windows-msvc"]
# Publish jobs to run in CI
pr-run-mode = "plan"
# Whether to install an updater program
install-updater = true

#exhaustive_enums = "warn"
#doc_markdown = "warn"
#exhaustive_structs = "warn"
#todo = "warn"
#implicit_clone = "warn"
#inconsistent_struct_constructor = "warn"<|MERGE_RESOLUTION|>--- conflicted
+++ resolved
@@ -74,15 +74,11 @@
 weaver_forge = { path = "crates/weaver_forge" }
 weaver_checker = { path = "crates/weaver_checker" }
 
-<<<<<<< HEAD
-clap = { version = "4.5.7", features = ["derive"] }
+clap = { version = "4.5.9", features = ["derive"] }
 rayon = "1.10.0"
 ratatui = { version = "0.26.3", features=["serde"] }
 crossterm = { version = "0.27.0", features = ["serde"] }
 tui-textarea = "0.4.0"
-=======
-clap = { version = "4.5.9", features = ["derive"] }
->>>>>>> ece8753f
 
 # workspace dependencies
 serde.workspace = true
