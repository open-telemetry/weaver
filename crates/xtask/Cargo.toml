[package]
name = "xtask"
version = "0.1.1"
publish = false               # xtask is not meant to be published
authors.workspace = true
edition.workspace = true
repository.workspace = true
license.workspace = true
rust-version.workspace = true

[dependencies]
anyhow.workspace = true
<<<<<<< HEAD
assert_cmd = "2.0.14"
gix = { version = "0.68.0", default-features = false, features = [
    "comfort",
    "blocking-http-transport-reqwest",
    "max-performance-safe",
    "worktree-mutation",
    "blocking-http-transport-reqwest-rust-tls",
] }
semver = "1.0.23"
serde_json.workspace = true
toml = "0.8.17"
=======
toml = "0.8.19"
>>>>>>> 4ee69700

#[lints]
#workspace = true
[lints.rust]
unexpected_cfgs = { level = "warn", check-cfg = ['cfg(tarpaulin_include)'] }<|MERGE_RESOLUTION|>--- conflicted
+++ resolved
@@ -10,7 +10,6 @@
 
 [dependencies]
 anyhow.workspace = true
-<<<<<<< HEAD
 assert_cmd = "2.0.14"
 gix = { version = "0.68.0", default-features = false, features = [
     "comfort",
@@ -21,10 +20,7 @@
 ] }
 semver = "1.0.23"
 serde_json.workspace = true
-toml = "0.8.17"
-=======
 toml = "0.8.19"
->>>>>>> 4ee69700
 
 #[lints]
 #workspace = true
