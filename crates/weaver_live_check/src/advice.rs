--- conflicted
+++ resolved
@@ -182,13 +182,7 @@
                                 advice_context: json!({
                                     STABILITY_ADVICE_CONTEXT_KEY: stability,
                                 }),
-<<<<<<< HEAD
-                                message: format!(
-                                    "Metric is not stable; stability = {stability}."
-                                ),
-=======
                                 message: format!("Metric is not stable; stability = {stability}."),
->>>>>>> 236de8c7
                                 advice_level: AdviceLevel::Improvement,
                                 signal_type: parent_signal.signal_type(),
                                 signal_name: parent_signal.signal_name(),
