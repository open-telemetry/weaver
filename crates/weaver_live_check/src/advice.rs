// SPDX-License-Identifier: Apache-2.0

//! Builtin advisors

use std::{
    collections::{BTreeMap, HashSet},
    path::PathBuf,
    rc::Rc,
};

use serde::Serialize;
use serde_json::Value;
use weaver_checker::{
    violation::{Advice, AdviceLevel, Violation},
    Engine,
};
use weaver_forge::{jq, registry::ResolvedGroup};
use weaver_resolved_schema::attribute::Attribute;
use weaver_semconv::{
    attribute::{
        AttributeType, BasicRequirementLevelSpec, PrimitiveOrArrayTypeSpec, RequirementLevel,
        TemplateTypeSpec, ValueSpec,
    },
    deprecated::Deprecated,
    metric::MetricValueTypeSpec,
    stability::Stability,
};

use crate::{
    live_checker::LiveChecker, sample_attribute::SampleAttribute, sample_metric::SampleInstrument,
    Error, SampleRef,
};

/// Embedded default live check rego policies
pub const DEFAULT_LIVE_CHECK_REGO: &str =
    include_str!("../../../defaults/policies/live_check_advice/otel.rego");

/// Default live check rego policy path - used in error messages
pub const DEFAULT_LIVE_CHECK_REGO_POLICY_PATH: &str =
    "defaults/policies/live_check_advice/otel.rego";

/// Embedded default live check jq preprocessor
pub const DEFAULT_LIVE_CHECK_JQ: &str = include_str!("../../../defaults/jq/advice.jq");

/// Provides advice on a sample
pub trait Advisor {
    /// Provide advice on a sample
    fn advise(
        &mut self,
        sample: SampleRef<'_>,
        registry_attribute: Option<Rc<Attribute>>,
        registry_group: Option<Rc<ResolvedGroup>>,
    ) -> Result<Vec<Advice>, Error>;
}

fn deprecated_to_value(deprecated: &Deprecated) -> Value {
    match deprecated {
        Deprecated::Renamed { .. } => Value::String("renamed".to_owned()),
        Deprecated::Obsoleted { .. } => Value::String("obsoleted".to_owned()),
        Deprecated::Uncategorized { .. } | Deprecated::Unspecified { .. } => {
            Value::String("uncategorized".to_owned())
        }
    }
}

/// An advisor that checks if an attribute is deprecated
pub struct DeprecatedAdvisor;
impl Advisor for DeprecatedAdvisor {
    fn advise(
        &mut self,
        sample: SampleRef<'_>,
        registry_attribute: Option<Rc<Attribute>>,
        registry_group: Option<Rc<ResolvedGroup>>,
    ) -> Result<Vec<Advice>, Error> {
        match sample {
            SampleRef::Attribute(_sample_attribute) => {
                let mut advices = Vec::new();
                if let Some(attribute) = registry_attribute {
                    if let Some(deprecated) = &attribute.deprecated {
                        advices.push(Advice {
                            advice_type: "deprecated".to_owned(),
                            value: deprecated_to_value(deprecated),
                            message: deprecated.to_string(),
                            advice_level: AdviceLevel::Violation,
                        });
                    }
                }
                Ok(advices)
            }
            SampleRef::Metric(_sample_metric) => {
                let mut advices = Vec::new();
                if let Some(group) = registry_group {
                    if let Some(deprecated) = &group.deprecated {
                        advices.push(Advice {
                            advice_type: "deprecated".to_owned(),
                            value: deprecated_to_value(deprecated),
                            message: deprecated.to_string(),
                            advice_level: AdviceLevel::Violation,
                        });
                    }
                }
                Ok(advices)
            }
            _ => Ok(Vec::new()),
        }
    }
}

/// An advisor that checks if an attribute is stable from the stability field in the semantic convention
/// The value will be the stability level
pub struct StabilityAdvisor;
// TODO: Configurable Advice level, strictly stable would mean Violation

impl Advisor for StabilityAdvisor {
    fn advise(
        &mut self,
        sample: SampleRef<'_>,
        registry_attribute: Option<Rc<Attribute>>,
        registry_group: Option<Rc<ResolvedGroup>>,
    ) -> Result<Vec<Advice>, Error> {
        match sample {
            SampleRef::Attribute(_sample_attribute) => {
                let mut advices = Vec::new();
                if let Some(attribute) = registry_attribute {
                    match attribute.stability {
                        Some(ref stability) if *stability != Stability::Stable => {
                            advices.push(Advice {
                                advice_type: "stability".to_owned(),
                                value: Value::String(stability.to_string()),
                                message: "Is not stable".to_owned(),
                                advice_level: AdviceLevel::Improvement,
                            });
                        }
                        _ => {}
                    }
                }
                Ok(advices)
            }
            SampleRef::Metric(_sample_metric) => {
                let mut advices = Vec::new();
                if let Some(group) = registry_group {
                    match group.stability {
                        Some(ref stability) if *stability != Stability::Stable => {
                            advices.push(Advice {
                                advice_type: "stability".to_owned(),
                                value: Value::String(stability.to_string()),
                                message: "Is not stable".to_owned(),
                                advice_level: AdviceLevel::Improvement,
                            });
                        }
                        _ => {}
                    }
                }
                Ok(advices)
            }
            _ => Ok(Vec::new()),
        }
    }
}

/// An advisor that checks if an attribute has the correct type
pub struct TypeAdvisor;

/// Checks if attributes from a resolved group are present in a list of sample attributes
///
/// Returns a list of advice for the attributes based on their RequirementLevel.
///
/// If an attribute is not present in the sample:
///
/// | RequirementLevel       | Live-check advice level |
/// |------------------------|-------------------------|
/// | Required               | Violation               |
/// | Recommended            | Improvement             |
/// | Opt-In                 | Information             |
/// | Conditionally Required | Information             |
fn check_attributes(
    semconv_attributes: &[Attribute],
    sample_attributes: &[SampleAttribute],
) -> Vec<Advice> {
    // Create a HashSet of attribute names for O(1) lookups
    let attribute_set: HashSet<_> = sample_attributes.iter().map(|attr| &attr.name).collect();

    let mut advice_list = Vec::new();
    for semconv_attribute in semconv_attributes {
        if !attribute_set.contains(&semconv_attribute.name) {
            let (advice_type, advice_level, message) = match &semconv_attribute.requirement_level {
                RequirementLevel::Basic(BasicRequirementLevelSpec::Required) => (
                    "required_attribute_not_present".to_owned(),
                    AdviceLevel::Violation,
                    "Required attribute is not present".to_owned(),
                ),
                RequirementLevel::Basic(BasicRequirementLevelSpec::Recommended)
                | RequirementLevel::Recommended { .. } => (
                    "recommended_attribute_not_present".to_owned(),
                    AdviceLevel::Improvement,
                    "Recommended attribute is not present".to_owned(),
                ),
                RequirementLevel::Basic(BasicRequirementLevelSpec::OptIn)
                | RequirementLevel::OptIn { .. } => (
                    "opt_in_attribute_not_present".to_owned(),
                    AdviceLevel::Information,
                    "Opt-in attribute is not present".to_owned(),
                ),
                RequirementLevel::ConditionallyRequired { .. } => (
                    "conditionally_required_attribute_not_present".to_owned(),
                    AdviceLevel::Information,
                    "Conditionally required attribute is not present".to_owned(),
                ),
            };

            advice_list.push(Advice {
                advice_type,
                value: Value::String(semconv_attribute.name.clone()),
                message,
                advice_level,
            });
        }
    }
    advice_list
}

impl Advisor for TypeAdvisor {
    fn advise(
        &mut self,
        sample: SampleRef<'_>,
        registry_attribute: Option<Rc<Attribute>>,
        registry_group: Option<Rc<ResolvedGroup>>,
    ) -> Result<Vec<Advice>, Error> {
        match sample {
            SampleRef::Attribute(sample_attribute) => {
                // Only provide advice if the attribute is a match and the type is present
                match (registry_attribute, sample_attribute.r#type.as_ref()) {
                    (Some(semconv_attribute), Some(attribute_type)) => {
                        let semconv_attribute_type = match &semconv_attribute.r#type {
                            AttributeType::PrimitiveOrArray(primitive_or_array_type_spec) => {
                                primitive_or_array_type_spec
                            }
                            AttributeType::Template(template_type_spec) => {
                                &match template_type_spec {
                                    TemplateTypeSpec::Boolean => PrimitiveOrArrayTypeSpec::Boolean,
                                    TemplateTypeSpec::Int => PrimitiveOrArrayTypeSpec::Int,
                                    TemplateTypeSpec::Double => PrimitiveOrArrayTypeSpec::Double,
                                    TemplateTypeSpec::String => PrimitiveOrArrayTypeSpec::String,
                                    TemplateTypeSpec::Any => PrimitiveOrArrayTypeSpec::Any,
                                    TemplateTypeSpec::Strings => PrimitiveOrArrayTypeSpec::Strings,
                                    TemplateTypeSpec::Ints => PrimitiveOrArrayTypeSpec::Ints,
                                    TemplateTypeSpec::Doubles => PrimitiveOrArrayTypeSpec::Doubles,
                                    TemplateTypeSpec::Booleans => {
                                        PrimitiveOrArrayTypeSpec::Booleans
                                    }
                                }
                            }
                            AttributeType::Enum { .. } => {
                                // Special case: Enum variants can be either string or int
                                if attribute_type != &PrimitiveOrArrayTypeSpec::String
                                    && attribute_type != &PrimitiveOrArrayTypeSpec::Int
                                {
                                    return Ok(vec![Advice {
                                        advice_type: "type_mismatch".to_owned(),
                                        value: Value::String(attribute_type.to_string()),
                                        message: "Type should be `string` or `int`".to_owned(),
                                        advice_level: AdviceLevel::Violation,
                                    }]);
                                } else {
                                    return Ok(Vec::new());
                                }
                            }
                        };

                        if !attribute_type.is_compatible(semconv_attribute_type) {
                            Ok(vec![Advice {
                                advice_type: "type_mismatch".to_owned(),
                                value: Value::String(attribute_type.to_string()),
                                message: format!("Type should be `{}`", semconv_attribute_type),
                                advice_level: AdviceLevel::Violation,
                            }])
                        } else {
                            Ok(Vec::new())
                        }
                    }
                    _ => Ok(Vec::new()),
                }
            }
            SampleRef::Metric(sample_metric) => {
                // Check the instrument and unit of the metric
                let mut advice_list = Vec::new();
                if let Some(semconv_metric) = registry_group {
                    match &sample_metric.instrument {
                        SampleInstrument::Unsupported(name) => {
                            advice_list.push(Advice {
                                advice_type: "unsupported_instrument".to_owned(),
                                value: name.as_str().into(),
                                message: "Instrument is not supported".to_owned(),
                                advice_level: AdviceLevel::Violation,
                            });
                        }
                        SampleInstrument::Supported(sample_instrument) => {
                            if let Some(semconv_instrument) = &semconv_metric.instrument {
                                if semconv_instrument != sample_instrument {
                                    advice_list.push(Advice {
                                        advice_type: "instrument_mismatch".to_owned(),
                                        value: Value::String(sample_instrument.to_string()),
                                        message: format!(
                                            "Instrument should be `{}`",
                                            semconv_instrument
                                        ),
                                        advice_level: AdviceLevel::Violation,
                                    });
                                }
                            }
                        }
                    }

                    if let Some(semconv_unit) = &semconv_metric.unit {
                        if semconv_unit != &sample_metric.unit {
                            advice_list.push(Advice {
                                advice_type: "unit_mismatch".to_owned(),
                                value: Value::String(sample_metric.unit.clone()),
                                message: format!("Unit should be `{}`", semconv_unit),
                                advice_level: AdviceLevel::Violation,
                            });
                        }
                    }
                }
                Ok(advice_list)
            }
            SampleRef::NumberDataPoint(sample_number_data_point) => {
                if let Some(semconv_metric) = registry_group {
<<<<<<< HEAD
                    let mut advice_list = check_required_attributes(
=======
                    Ok(check_attributes(
>>>>>>> dbf27e30
                        &semconv_metric.attributes,
                        &sample_number_data_point.attributes,
                    );

                    if let Some(semconv_value_type) = &semconv_metric.value_type {
                        if let Some(advice) = check_value_type_mismatch(
                            &sample_number_data_point.value,
                            semconv_value_type,
                        ) {
                            advice_list.push(advice);
                        }
                    }
                    Ok(advice_list)
                } else {
                    Ok(Vec::new())
                }
            }
            SampleRef::HistogramDataPoint(sample_histogram_data_point) => {
                if let Some(semconv_metric) = registry_group {
                    Ok(check_attributes(
                        &semconv_metric.attributes,
                        &sample_histogram_data_point.attributes,
                    ))
                } else {
                    Ok(Vec::new())
                }
            }
            SampleRef::Exemplar(sample_exemplar) => {
                let mut advice_list = Vec::new();
                if let Some(semconv_metric) = registry_group {
                    if let Some(semconv_value_type) = &semconv_metric.value_type {
                        if let Some(advice) =
                            check_value_type_mismatch(&sample_exemplar.value, semconv_value_type)
                        {
                            advice_list.push(advice);
                        }
                    }
                }
                Ok(advice_list)
            }
            _ => Ok(Vec::new()),
        }
    }
}

fn json_to_value_type(value: &Value) -> Option<MetricValueTypeSpec> {
    match value {
        Value::Number(num) => {
            if num.is_i64() {
                Some(MetricValueTypeSpec::Int)
            } else if num.is_f64() {
                Some(MetricValueTypeSpec::Double)
            } else {
                None
            }
        }
        _ => None,
    }
}

/// Checks for value type mismatch and returns advice if there's a mismatch
fn check_value_type_mismatch(
    sample_value: &Value,
    semconv_value_type: &MetricValueTypeSpec,
) -> Option<Advice> {
    let sample_value_type = json_to_value_type(sample_value);
    let (value, is_mismatch) = if let Some(sample_type) = sample_value_type {
        (
            Value::String(sample_type.to_string()),
            &sample_type != semconv_value_type,
        )
    } else {
        (Value::String("unknown".to_owned()), true)
    };

    if is_mismatch {
        Some(Advice {
            advice_type: "value_type_mismatch".to_owned(),
            value,
            message: format!("Value type should be `{}`", semconv_value_type),
            advice_level: AdviceLevel::Violation,
        })
    } else {
        None
    }
}

/// An advisor that reports if the given value is not a defined variant in the enum
pub struct EnumAdvisor;
impl Advisor for EnumAdvisor {
    fn advise(
        &mut self,
        sample: SampleRef<'_>,
        registry_attribute: Option<Rc<Attribute>>,
        _registry_group: Option<Rc<ResolvedGroup>>,
    ) -> Result<Vec<Advice>, Error> {
        match sample {
            SampleRef::Attribute(sample_attribute) => {
                // Only provide advice if the registry_attribute is an enum and the attribute has a value and type
                match (
                    registry_attribute,
                    sample_attribute.value.as_ref(),
                    sample_attribute.r#type.as_ref(),
                ) {
                    (Some(semconv_attribute), Some(attribute_value), Some(attribute_type)) => {
                        if let AttributeType::Enum { members, .. } = &semconv_attribute.r#type {
                            let mut is_found = false;
                            for member in members {
                                if match attribute_type {
                                    PrimitiveOrArrayTypeSpec::Int => {
                                        if let Some(int_value) = attribute_value.as_i64() {
                                            member.value == ValueSpec::Int(int_value)
                                        } else {
                                            false
                                        }
                                    }
                                    PrimitiveOrArrayTypeSpec::String => {
                                        if let Some(string_value) = attribute_value.as_str() {
                                            member.value
                                                == ValueSpec::String(string_value.to_owned())
                                        } else {
                                            false
                                        }
                                    }
                                    _ => {
                                        // Any other type is not supported - the TypeAdvisor should have already caught this
                                        return Ok(Vec::new());
                                    }
                                } {
                                    is_found = true;
                                    break;
                                }
                            }

                            if !is_found {
                                return Ok(vec![Advice {
                                    advice_type: "undefined_enum_variant".to_owned(),
                                    value: attribute_value.clone(),
                                    message: "Is not a defined variant".to_owned(),
                                    advice_level: AdviceLevel::Information,
                                }]);
                            }
                        }
                        Ok(Vec::new())
                    }
                    _ => Ok(Vec::new()),
                }
            }
            _ => Ok(Vec::new()),
        }
    }
}

/// An advisor which runs a rego policy on the attribute
pub struct RegoAdvisor {
    engine: Engine,
}
impl RegoAdvisor {
    /// Create a new RegoAdvisor
    pub fn new(
        live_checker: &LiveChecker,
        policy_dir: &Option<PathBuf>,
        jq_preprocessor: &Option<PathBuf>,
    ) -> Result<Self, Error> {
        let mut engine = Engine::new();
        if let Some(path) = policy_dir {
            let _ = engine
                .add_policies(path, "*.rego")
                .map_err(|e| Error::AdviceError {
                    error: e.to_string(),
                })?;
        } else {
            let _ = engine
                .add_policy(DEFAULT_LIVE_CHECK_REGO_POLICY_PATH, DEFAULT_LIVE_CHECK_REGO)
                .map_err(|e| Error::AdviceError {
                    error: e.to_string(),
                })?;
        }

        // If there is a jq preprocessor then pass the live_checker data through it before adding it to the engine
        // Otherwise use the default jq preprocessor
        let jq_filter = if let Some(path) = jq_preprocessor {
            std::fs::read_to_string(path).map_err(|e| Error::AdviceError {
                error: e.to_string(),
            })?
        } else {
            DEFAULT_LIVE_CHECK_JQ.to_owned()
        };

        let jq_result = jq::execute_jq(
            &serde_json::to_value(live_checker).map_err(|e| Error::AdviceError {
                error: e.to_string(),
            })?,
            &jq_filter,
            &BTreeMap::new(),
        )
        .map_err(|e| Error::AdviceError {
            error: e.to_string(),
        })?;

        engine
            .add_data(&jq_result)
            .map_err(|e| Error::AdviceError {
                error: e.to_string(),
            })?;

        Ok(RegoAdvisor { engine })
    }

    fn check<T>(&mut self, input: T) -> Result<Vec<Advice>, Error>
    where
        T: Serialize,
    {
        self.engine
            .set_input(&input)
            .map_err(|e| Error::AdviceError {
                error: e.to_string(),
            })?;
        let violations = self
            .engine
            .check(weaver_checker::PolicyStage::LiveCheckAdvice)
            .map_err(|e| Error::AdviceError {
                error: e.to_string(),
            })?;
        // Extract advice from violations
        Ok(violations
            .iter()
            .filter_map(|violation| {
                if let Violation::Advice(advice) = violation {
                    Some(advice.clone())
                } else {
                    None
                }
            })
            .collect::<Vec<Advice>>())
    }
}

/// Input data for the check function
#[derive(Serialize)]
struct RegoInput<'a> {
    sample: SampleRef<'a>,
    registry_attribute: Option<Rc<Attribute>>,
    registry_group: Option<Rc<ResolvedGroup>>,
}

impl Advisor for RegoAdvisor {
    fn advise(
        &mut self,
        sample: SampleRef<'_>,
        registry_attribute: Option<Rc<Attribute>>,
        registry_group: Option<Rc<ResolvedGroup>>,
    ) -> Result<Vec<Advice>, Error> {
        self.check(RegoInput {
            sample,
            registry_attribute,
            registry_group,
        })
    }
}

#[cfg(test)]
mod tests {
    use super::*;
    use weaver_resolved_schema::attribute::Attribute;
    use weaver_semconv::attribute::{
        AttributeType::PrimitiveOrArray, BasicRequirementLevelSpec, RequirementLevel,
    };

    fn create_test_attribute(name: &str, requirement_level: RequirementLevel) -> Attribute {
        Attribute {
            name: name.to_owned(),
            requirement_level,
            r#type: PrimitiveOrArray(PrimitiveOrArrayTypeSpec::String),
            brief: "test attribute".to_owned(),
            examples: None,
            tag: None,
            stability: None,
            deprecated: None,
            sampling_relevant: None,
            note: "".to_owned(),
            prefix: false,
            annotations: None,
            role: None,
            tags: None,
            value: None,
        }
    }

    fn create_sample_attribute(name: &str) -> SampleAttribute {
        SampleAttribute {
            name: name.to_owned(),
            value: None,
            r#type: None,
            live_check_result: None,
        }
    }

    #[test]
    fn test_check_attributes_all_requirement_levels() {
        let semconv_attributes = vec![
            create_test_attribute(
                "required_attr",
                RequirementLevel::Basic(BasicRequirementLevelSpec::Required),
            ),
            create_test_attribute(
                "recommended_basic",
                RequirementLevel::Basic(BasicRequirementLevelSpec::Recommended),
            ),
            create_test_attribute(
                "recommended_text",
                RequirementLevel::Recommended {
                    text: "This is recommended".to_owned(),
                },
            ),
            create_test_attribute(
                "opt_in_basic",
                RequirementLevel::Basic(BasicRequirementLevelSpec::OptIn),
            ),
            create_test_attribute(
                "opt_in_text",
                RequirementLevel::OptIn {
                    text: "This is opt-in".to_owned(),
                },
            ),
            create_test_attribute(
                "conditional",
                RequirementLevel::ConditionallyRequired {
                    text: "Required when X".to_owned(),
                },
            ),
        ];

        // Provide no attributes
        let sample_attributes = vec![];

        let advice = check_attributes(&semconv_attributes, &sample_attributes);
        assert_eq!(advice.len(), 6);

        // Verify each advice type and level
        let advice_map: std::collections::HashMap<_, _> = advice
            .iter()
            .map(|a| (a.advice_type.clone(), a.advice_level.clone()))
            .collect();

        assert_eq!(
            advice_map.get("recommended_attribute_not_present"),
            Some(&AdviceLevel::Improvement)
        );
        assert_eq!(
            advice_map.get("opt_in_attribute_not_present"),
            Some(&AdviceLevel::Information)
        );
        assert_eq!(
            advice_map.get("conditionally_required_attribute_not_present"),
            Some(&AdviceLevel::Information)
        );
        assert_eq!(
            advice_map.get("required_attribute_not_present"),
            Some(&AdviceLevel::Violation)
        );

        // Count advice levels
        let violations = advice
            .iter()
            .filter(|a| a.advice_level == AdviceLevel::Violation)
            .count();
        let improvements = advice
            .iter()
            .filter(|a| a.advice_level == AdviceLevel::Improvement)
            .count();
        let information = advice
            .iter()
            .filter(|a| a.advice_level == AdviceLevel::Information)
            .count();

        assert_eq!(violations, 1);
        assert_eq!(improvements, 2);
        assert_eq!(information, 3);
    }

    #[test]
    fn test_check_attributes_no_missing_attributes() {
        let semconv_attributes = vec![
            create_test_attribute(
                "attr1",
                RequirementLevel::Basic(BasicRequirementLevelSpec::Required),
            ),
            create_test_attribute(
                "attr2",
                RequirementLevel::Basic(BasicRequirementLevelSpec::Recommended),
            ),
        ];
        let sample_attributes = vec![
            create_sample_attribute("attr1"),
            create_sample_attribute("attr2"),
        ];

        let advice = check_attributes(&semconv_attributes, &sample_attributes);
        assert!(advice.is_empty());
    }
}<|MERGE_RESOLUTION|>--- conflicted
+++ resolved
@@ -326,11 +326,7 @@
             }
             SampleRef::NumberDataPoint(sample_number_data_point) => {
                 if let Some(semconv_metric) = registry_group {
-<<<<<<< HEAD
-                    let mut advice_list = check_required_attributes(
-=======
-                    Ok(check_attributes(
->>>>>>> dbf27e30
+                    let mut advice_list = check_attributes(
                         &semconv_metric.attributes,
                         &sample_number_data_point.attributes,
                     );
