--- conflicted
+++ resolved
@@ -10,19 +10,11 @@
 
 use serde::Serialize;
 use serde_json::json;
-<<<<<<< HEAD
-use weaver_checker::{
-    violation::{Advice, AdviceLevel, Violation},
-    Engine,
-};
+use weaver_checker::{Engine, FindingLevel, PolicyFinding};
 use weaver_forge::{
     jq,
     v2::{event::EventAttribute, metric::MetricAttribute},
 };
-=======
-use weaver_checker::{Engine, FindingLevel, PolicyFinding};
-use weaver_forge::{jq, v2::metric::MetricAttribute};
->>>>>>> 47bba7ac
 use weaver_resolved_schema::attribute::Attribute;
 use weaver_semconv::{
     attribute::{
@@ -140,9 +132,9 @@
                 let mut advices = Vec::new();
                 if let Some(group) = registry_group {
                     if let Some(deprecated) = &group.deprecated() {
-                        advices.push(Advice {
-                            advice_type: DEPRECATED_ADVICE_TYPE.to_owned(),
-                            advice_context: json!({
+                        advices.push(PolicyFinding {
+                            id: DEPRECATED_ADVICE_TYPE.to_owned(),
+                            context: json!({
                                 DEPRECATION_REASON_ADVICE_CONTEXT_KEY: deprecated_to_reason(deprecated),
                                 DEPRECATION_NOTE_ADVICE_CONTEXT_KEY: deprecated,
                             }),
@@ -151,7 +143,7 @@
                                 deprecated_to_reason(deprecated),
                                 deprecated
                             ),
-                            advice_level: AdviceLevel::Violation,
+                            level: FindingLevel::Violation,
                             signal_type: Some("event".to_owned()),
                             signal_name: Some(sample_event.event_name.clone()),
                         });
@@ -230,13 +222,13 @@
                 if let Some(group) = registry_group {
                     match group.stability() {
                         Some(ref stability) if *stability != &Stability::Stable => {
-                            advices.push(Advice {
-                                advice_type: NOT_STABLE_ADVICE_TYPE.to_owned(),
-                                advice_context: json!({
+                            advices.push(PolicyFinding {
+                                id: NOT_STABLE_ADVICE_TYPE.to_owned(),
+                                context: json!({
                                     STABILITY_ADVICE_CONTEXT_KEY: stability,
                                 }),
-                                message: format!("Event is not stable; stability = {stability}."),
-                                advice_level: AdviceLevel::Improvement,
+                                message: format!("Metric is not stable; stability = {stability}."),
+                                level: FindingLevel::Improvement,
                                 signal_type: parent_signal.signal_type(),
                                 signal_name: parent_signal.signal_name(),
                             });
