// SPDX-License-Identifier: Apache-2.0

//! Builtin advisors

use std::{
    collections::{BTreeMap, HashSet},
    path::PathBuf,
    rc::Rc,
};

use serde::Serialize;
use serde_json::json;
use weaver_checker::{
    violation::{Violation, ViolationLevel},
    Engine,
};
use weaver_forge::{jq, v2::metric::MetricAttribute};
use weaver_resolved_schema::attribute::Attribute;
use weaver_semconv::{
    attribute::{
        AttributeType, BasicRequirementLevelSpec, PrimitiveOrArrayTypeSpec, RequirementLevel,
        TemplateTypeSpec, ValueSpec,
    },
    deprecated::Deprecated,
    stability::Stability,
};

use crate::{
    live_checker::LiveChecker, sample_attribute::SampleAttribute, sample_metric::SampleInstrument,
    Error, Sample, SampleRef, VersionedAttribute, VersionedSignal,
    ATTRIBUTE_NAME_ADVICE_CONTEXT_KEY, ATTRIBUTE_TYPE_ADVICE_CONTEXT_KEY,
    ATTRIBUTE_VALUE_ADVICE_CONTEXT_KEY, DEPRECATED_ADVICE_TYPE,
    DEPRECATION_NOTE_ADVICE_CONTEXT_KEY, DEPRECATION_REASON_ADVICE_CONTEXT_KEY,
    EXPECTED_VALUE_ADVICE_CONTEXT_KEY, INSTRUMENT_ADVICE_CONTEXT_KEY, NOT_STABLE_ADVICE_TYPE,
    STABILITY_ADVICE_CONTEXT_KEY, TYPE_MISMATCH_ADVICE_TYPE, UNDEFINED_ENUM_VARIANT_ADVICE_TYPE,
    UNEXPECTED_INSTRUMENT_ADVICE_TYPE, UNIT_ADVICE_CONTEXT_KEY, UNIT_MISMATCH_ADVICE_TYPE,
};

/// Embedded default live check rego policies
pub const DEFAULT_LIVE_CHECK_REGO: &str =
    include_str!("../../../defaults/policies/live_check_advice/otel.rego");

/// Default live check rego policy path - used in error messages
pub const DEFAULT_LIVE_CHECK_REGO_POLICY_PATH: &str =
    "defaults/policies/live_check_advice/otel.rego";

/// Embedded default live check jq preprocessor
pub const DEFAULT_LIVE_CHECK_JQ: &str = include_str!("../../../defaults/jq/advice.jq");

/// Provides advice on a sample
pub trait Advisor {
    /// Provide advice on a sample
    fn advise(
        &mut self,
        sample: SampleRef<'_>,
        signal: &Sample,
<<<<<<< HEAD
        registry_attribute: Option<Rc<Attribute>>,
        registry_group: Option<Rc<ResolvedGroup>>,
    ) -> Result<Vec<Violation>, Error>;
=======
        registry_attribute: Option<Rc<VersionedAttribute>>,
        registry_group: Option<Rc<VersionedSignal>>,
    ) -> Result<Vec<Advice>, Error>;
>>>>>>> 34a3e13b
}

fn deprecated_to_reason(deprecated: &Deprecated) -> String {
    match deprecated {
        Deprecated::Renamed { .. } => "renamed".to_owned(),
        Deprecated::Obsoleted { .. } => "obsoleted".to_owned(),
        Deprecated::Uncategorized { .. } | Deprecated::Unspecified { .. } => {
            "uncategorized".to_owned()
        }
    }
}

/// An advisor that checks if an attribute is deprecated
pub struct DeprecatedAdvisor;
impl Advisor for DeprecatedAdvisor {
    fn advise(
        &mut self,
        sample: SampleRef<'_>,
        signal: &Sample,
<<<<<<< HEAD
        registry_attribute: Option<Rc<Attribute>>,
        registry_group: Option<Rc<ResolvedGroup>>,
    ) -> Result<Vec<Violation>, Error> {
=======
        registry_attribute: Option<Rc<VersionedAttribute>>,
        registry_group: Option<Rc<VersionedSignal>>,
    ) -> Result<Vec<Advice>, Error> {
>>>>>>> 34a3e13b
        match sample {
            SampleRef::Attribute(sample_attribute) => {
                let mut advices = Vec::new();
                if let Some(attribute) = registry_attribute {
<<<<<<< HEAD
                    if let Some(deprecated) = &attribute.deprecated {
                        advices.push(Violation {
                            id: DEPRECATED_ADVICE_TYPE.to_owned(),
                            context: json!({
=======
                    if let Some(deprecated) = &attribute.deprecated() {
                        advices.push(Advice {
                            advice_type: DEPRECATED_ADVICE_TYPE.to_owned(),
                            advice_context: json!({
>>>>>>> 34a3e13b
                                ATTRIBUTE_NAME_ADVICE_CONTEXT_KEY: sample_attribute.name.clone(),
                                DEPRECATION_REASON_ADVICE_CONTEXT_KEY: deprecated_to_reason(deprecated),
                                DEPRECATION_NOTE_ADVICE_CONTEXT_KEY: deprecated.to_string(),
                            }),
                            message: format!(
                                "Attribute '{}' is deprecated; reason = '{}', note = '{}'.",
                                sample_attribute.name.clone(),
                                deprecated_to_reason(deprecated),
                                deprecated
                            ),
                            level: ViolationLevel::Violation,
                            signal_type: signal.signal_type(),
                            signal_name: signal.signal_name(),
                        });
                    }
                }
                Ok(advices)
            }
            SampleRef::Metric(sample_metric) => {
                let mut advices = Vec::new();
                if let Some(group) = registry_group {
<<<<<<< HEAD
                    if let Some(deprecated) = &group.deprecated {
                        advices.push(Violation {
                            id: DEPRECATED_ADVICE_TYPE.to_owned(),
                            context: json!({
=======
                    if let Some(deprecated) = &group.deprecated() {
                        advices.push(Advice {
                            advice_type: DEPRECATED_ADVICE_TYPE.to_owned(),
                            advice_context: json!({
>>>>>>> 34a3e13b
                                DEPRECATION_REASON_ADVICE_CONTEXT_KEY: deprecated_to_reason(deprecated),
                                DEPRECATION_NOTE_ADVICE_CONTEXT_KEY: deprecated,
                            }),
                            message: format!(
                                "Metric is deprecated; reason = {}, note = {}",
                                deprecated_to_reason(deprecated),
                                deprecated
                            ),
                            level: ViolationLevel::Violation,
                            signal_type: Some("metric".to_owned()),
                            signal_name: Some(sample_metric.name.clone()),
                        });
                    }
                }
                Ok(advices)
            }
            _ => Ok(Vec::new()),
        }
    }
}

/// An advisor that checks if an attribute is stable from the stability field in the semantic convention
/// The value will be the stability level
pub struct StabilityAdvisor;
// TODO: Configurable Advice level, strictly stable would mean Violation

impl Advisor for StabilityAdvisor {
    fn advise(
        &mut self,
        sample: SampleRef<'_>,
        parent_signal: &Sample,
<<<<<<< HEAD
        registry_attribute: Option<Rc<Attribute>>,
        registry_group: Option<Rc<ResolvedGroup>>,
    ) -> Result<Vec<Violation>, Error> {
=======
        registry_attribute: Option<Rc<VersionedAttribute>>,
        registry_group: Option<Rc<VersionedSignal>>,
    ) -> Result<Vec<Advice>, Error> {
>>>>>>> 34a3e13b
        match sample {
            SampleRef::Attribute(sample_attribute) => {
                let mut advices = Vec::new();
                if let Some(attribute) = registry_attribute {
<<<<<<< HEAD
                    match attribute.stability {
                        Some(ref stability) if *stability != Stability::Stable => {
                            advices.push(Violation {
                                id: NOT_STABLE_ADVICE_TYPE.to_owned(),
                                context: json!({
=======
                    match attribute.stability() {
                        Some(ref stability) if *stability != &Stability::Stable => {
                            advices.push(Advice {
                                advice_type: NOT_STABLE_ADVICE_TYPE.to_owned(),
                                advice_context: json!({
>>>>>>> 34a3e13b
                                    ATTRIBUTE_NAME_ADVICE_CONTEXT_KEY: sample_attribute.name.clone(),
                                    STABILITY_ADVICE_CONTEXT_KEY: stability,
                                }),
                                message: format!(
                                    "Attribute '{}' is not stable; stability = {}.",
                                    sample_attribute.name.clone(),
                                    stability
                                ),
                                level: ViolationLevel::Improvement,
                                signal_type: parent_signal.signal_type(),
                                signal_name: parent_signal.signal_name(),
                            });
                        }
                        _ => {}
                    }
                }
                Ok(advices)
            }
            SampleRef::Metric(_sample_metric) => {
                let mut advices = Vec::new();
                if let Some(group) = registry_group {
<<<<<<< HEAD
                    match group.stability {
                        Some(ref stability) if *stability != Stability::Stable => {
                            advices.push(Violation {
                                id: NOT_STABLE_ADVICE_TYPE.to_owned(),
                                context: json!({
=======
                    match group.stability() {
                        Some(ref stability) if *stability != &Stability::Stable => {
                            advices.push(Advice {
                                advice_type: NOT_STABLE_ADVICE_TYPE.to_owned(),
                                advice_context: json!({
>>>>>>> 34a3e13b
                                    STABILITY_ADVICE_CONTEXT_KEY: stability,
                                }),
                                message: format!("Metric is not stable; stability = {stability}."),
                                level: ViolationLevel::Improvement,
                                signal_type: parent_signal.signal_type(),
                                signal_name: parent_signal.signal_name(),
                            });
                        }
                        _ => {}
                    }
                }
                Ok(advices)
            }
            _ => Ok(Vec::new()),
        }
    }
}

/// An advisor that checks if an attribute has the correct type
pub struct TypeAdvisor;

/// Trait to abstract over different attribute types for checking
trait CheckableAttribute {
    fn key(&self) -> &str;
    fn requirement_level(&self) -> &RequirementLevel;
}

impl CheckableAttribute for Attribute {
    fn key(&self) -> &str {
        &self.name
    }

    fn requirement_level(&self) -> &RequirementLevel {
        &self.requirement_level
    }
}

impl CheckableAttribute for MetricAttribute {
    fn key(&self) -> &str {
        &self.base.key
    }

    fn requirement_level(&self) -> &RequirementLevel {
        &self.requirement_level
    }
}

/// Checks if attributes from a resolved group are present in a list of sample attributes
///
/// Returns a list of advice for the attributes based on their RequirementLevel.
///
/// If an attribute is not present in the sample:
///
/// | RequirementLevel       | Live-check advice level |
/// |------------------------|-------------------------|
/// | Required               | Violation               |
/// | Recommended            | Improvement             |
/// | Opt-In                 | Information             |
/// | Conditionally Required | Information             |
fn check_attributes<T: CheckableAttribute>(
    semconv_attributes: &[T],
    sample_attributes: &[SampleAttribute],
    sample: &Sample,
) -> Vec<Violation> {
    // Create a HashSet of attribute names for O(1) lookups
    let attribute_set: HashSet<_> = sample_attributes
        .iter()
        .map(|attr| attr.name.as_str())
        .collect();

    let mut advice_list = Vec::new();
    for semconv_attribute in semconv_attributes {
        let key = semconv_attribute.key();
        if !attribute_set.contains(key) {
            let (advice_type, advice_level, message) = match semconv_attribute.requirement_level() {
                RequirementLevel::Basic(BasicRequirementLevelSpec::Required) => (
                    "required_attribute_not_present".to_owned(),
<<<<<<< HEAD
                    ViolationLevel::Violation,
                    format!(
                        "Required attribute '{}' is not present.",
                        semconv_attribute.name
                    ),
=======
                    AdviceLevel::Violation,
                    format!("Required attribute '{}' is not present.", key),
>>>>>>> 34a3e13b
                ),
                RequirementLevel::Basic(BasicRequirementLevelSpec::Recommended)
                | RequirementLevel::Recommended { .. } => (
                    "recommended_attribute_not_present".to_owned(),
<<<<<<< HEAD
                    ViolationLevel::Improvement,
                    format!(
                        "Recommended attribute '{}' is not present.",
                        semconv_attribute.name
                    ),
=======
                    AdviceLevel::Improvement,
                    format!("Recommended attribute '{}' is not present.", key),
>>>>>>> 34a3e13b
                ),
                RequirementLevel::Basic(BasicRequirementLevelSpec::OptIn)
                | RequirementLevel::OptIn { .. } => (
                    "opt_in_attribute_not_present".to_owned(),
<<<<<<< HEAD
                    ViolationLevel::Information,
                    format!(
                        "Opt-in attribute '{}' is not present.",
                        semconv_attribute.name
                    ),
                ),
                RequirementLevel::ConditionallyRequired { .. } => (
                    "conditionally_required_attribute_not_present".to_owned(),
                    ViolationLevel::Information,
                    format!(
                        "Conditionally required attribute '{}' is not present.",
                        semconv_attribute.name
                    ),
                ),
            };
            advice_list.push(Violation {
                id: advice_type,
                context: json!({
                    ATTRIBUTE_NAME_ADVICE_CONTEXT_KEY: semconv_attribute.name.clone()
=======
                    AdviceLevel::Information,
                    format!("Opt-in attribute '{}' is not present.", key),
                ),
                RequirementLevel::ConditionallyRequired { .. } => (
                    "conditionally_required_attribute_not_present".to_owned(),
                    AdviceLevel::Information,
                    format!("Conditionally required attribute '{}' is not present.", key),
                ),
            };
            advice_list.push(Advice {
                advice_type,
                advice_context: json!({
                    ATTRIBUTE_NAME_ADVICE_CONTEXT_KEY: key.to_owned()
>>>>>>> 34a3e13b
                }),
                message,
                level: advice_level,
                signal_type: sample.signal_type(),
                signal_name: sample.signal_name(),
            });
        }
    }
    advice_list
}

impl Advisor for TypeAdvisor {
    fn advise(
        &mut self,
        sample: SampleRef<'_>,
        parent_signal: &Sample,
<<<<<<< HEAD
        registry_attribute: Option<Rc<Attribute>>,
        registry_group: Option<Rc<ResolvedGroup>>,
    ) -> Result<Vec<Violation>, Error> {
=======
        registry_attribute: Option<Rc<VersionedAttribute>>,
        registry_group: Option<Rc<VersionedSignal>>,
    ) -> Result<Vec<Advice>, Error> {
>>>>>>> 34a3e13b
        match sample {
            SampleRef::Attribute(sample_attribute) => {
                // Only provide advice if the attribute is a match and the type is present
                match (registry_attribute, sample_attribute.r#type.as_ref()) {
                    (Some(semconv_attribute), Some(attribute_type)) => {
                        let semconv_attribute_type = match &semconv_attribute.r#type() {
                            AttributeType::PrimitiveOrArray(primitive_or_array_type_spec) => {
                                primitive_or_array_type_spec
                            }
                            AttributeType::Template(template_type_spec) => {
                                &match template_type_spec {
                                    TemplateTypeSpec::Boolean => PrimitiveOrArrayTypeSpec::Boolean,
                                    TemplateTypeSpec::Int => PrimitiveOrArrayTypeSpec::Int,
                                    TemplateTypeSpec::Double => PrimitiveOrArrayTypeSpec::Double,
                                    TemplateTypeSpec::String => PrimitiveOrArrayTypeSpec::String,
                                    TemplateTypeSpec::Any => PrimitiveOrArrayTypeSpec::Any,
                                    TemplateTypeSpec::Strings => PrimitiveOrArrayTypeSpec::Strings,
                                    TemplateTypeSpec::Ints => PrimitiveOrArrayTypeSpec::Ints,
                                    TemplateTypeSpec::Doubles => PrimitiveOrArrayTypeSpec::Doubles,
                                    TemplateTypeSpec::Booleans => {
                                        PrimitiveOrArrayTypeSpec::Booleans
                                    }
                                }
                            }
                            AttributeType::Enum { .. } => {
                                // Special case: Enum variants can be either string or int
                                if attribute_type != &PrimitiveOrArrayTypeSpec::String
                                    && attribute_type != &PrimitiveOrArrayTypeSpec::Int
                                {
                                    return Ok(vec![Violation {
                                        id: TYPE_MISMATCH_ADVICE_TYPE.to_owned(),
                                        context: json!({
                                            ATTRIBUTE_NAME_ADVICE_CONTEXT_KEY: sample_attribute.name.clone(),
                                            ATTRIBUTE_TYPE_ADVICE_CONTEXT_KEY: attribute_type,
                                        }),
                                        message: format!("Enum attribute '{}' has type '{}'. Enum value type should be 'string' or 'int'.", sample_attribute.name, attribute_type),
                                        level: ViolationLevel::Violation,
                                        signal_type: parent_signal.signal_type(),
                                        signal_name: parent_signal.signal_name(),
                                    }]);
                                } else {
                                    return Ok(Vec::new());
                                }
                            }
                        };

                        if !attribute_type.is_compatible(semconv_attribute_type) {
                            Ok(vec![Violation {
                                id: TYPE_MISMATCH_ADVICE_TYPE.to_owned(),
                                context: json!({
                                    ATTRIBUTE_NAME_ADVICE_CONTEXT_KEY: sample_attribute.name.clone(),
                                    ATTRIBUTE_TYPE_ADVICE_CONTEXT_KEY: attribute_type,
                                    EXPECTED_VALUE_ADVICE_CONTEXT_KEY: semconv_attribute_type,
                                }),
                                message: format!(
                                    "Attribute '{}' has type '{}'. Type should be '{}'.",
                                    sample_attribute.name, attribute_type, semconv_attribute_type
                                ),
                                level: ViolationLevel::Violation,
                                signal_type: parent_signal.signal_type(),
                                signal_name: parent_signal.signal_name(),
                            }])
                        } else {
                            Ok(Vec::new())
                        }
                    }
                    _ => Ok(Vec::new()),
                }
            }
            SampleRef::Metric(sample_metric) => {
                // Check the instrument and unit of the metric
                let mut advice_list = Vec::new();

                if let Some(semconv_metric) = registry_group {
                    match &sample_metric.instrument {
                        SampleInstrument::Unsupported(name) => {
                            advice_list.push(Violation {
                                id: UNEXPECTED_INSTRUMENT_ADVICE_TYPE.to_owned(),
                                context: json!({
                                    INSTRUMENT_ADVICE_CONTEXT_KEY: name.clone()
                                }),
                                message: format!("Instrument '{name}' is not supported"),
                                level: ViolationLevel::Violation,
                                signal_type: parent_signal.signal_type(),
                                signal_name: parent_signal.signal_name(),
                            });
                        }
                        SampleInstrument::Supported(sample_instrument) => {
                            if let Some(semconv_instrument) = semconv_metric.instrument() {
                                if semconv_instrument != sample_instrument {
                                    advice_list.push(Violation {
                                        id: UNEXPECTED_INSTRUMENT_ADVICE_TYPE.to_owned(),
                                        context: json!({
                                            INSTRUMENT_ADVICE_CONTEXT_KEY: sample_instrument,
                                            EXPECTED_VALUE_ADVICE_CONTEXT_KEY: semconv_instrument,
                                        }),
                                        message: format!(
                                            "Instrument should be '{semconv_instrument}', but found '{sample_instrument}'."
                                        ),
                                        level: ViolationLevel::Violation,
                                        signal_type: parent_signal.signal_type(),
                                        signal_name: parent_signal.signal_name(),
                                    });
                                }
                            }
                        }
                    }

                    if let Some(semconv_unit) = semconv_metric.unit() {
                        if semconv_unit != &sample_metric.unit {
                            advice_list.push(Violation {
                                id: UNIT_MISMATCH_ADVICE_TYPE.to_owned(),
                                context: json!({
                                    UNIT_ADVICE_CONTEXT_KEY: sample_metric.unit.clone(),
                                    EXPECTED_VALUE_ADVICE_CONTEXT_KEY: semconv_unit.clone(),
                                }),
                                message: format!(
                                    "Unit should be '{semconv_unit}', but found '{}'.",
                                    sample_metric.unit
                                ),
                                level: ViolationLevel::Violation,
                                signal_type: parent_signal.signal_type(),
                                signal_name: parent_signal.signal_name(),
                            });
                        }
                    }
                }
                Ok(advice_list)
            }
            SampleRef::NumberDataPoint(sample_number_data_point) => {
                if let Some(semconv_metric) = registry_group {
                    let advice_list = match &*semconv_metric {
                        VersionedSignal::Group(group) => check_attributes(
                            &group.attributes,
                            &sample_number_data_point.attributes,
                            parent_signal,
                        ),
                        VersionedSignal::Metric(metric) => check_attributes(
                            &metric.attributes,
                            &sample_number_data_point.attributes,
                            parent_signal,
                        ),
                        VersionedSignal::Span(_span) => vec![],
                        VersionedSignal::Event(_event) => vec![],
                    };

                    Ok(advice_list)
                } else {
                    Ok(Vec::new())
                }
            }
            SampleRef::HistogramDataPoint(sample_histogram_data_point) => {
                if let Some(semconv_metric) = registry_group {
                    let advice_list = match &*semconv_metric {
                        VersionedSignal::Group(group) => check_attributes(
                            &group.attributes,
                            &sample_histogram_data_point.attributes,
                            parent_signal,
                        ),
                        VersionedSignal::Metric(metric) => check_attributes(
                            &metric.attributes,
                            &sample_histogram_data_point.attributes,
                            parent_signal,
                        ),
                        VersionedSignal::Span(_span) => vec![],
                        VersionedSignal::Event(_event) => vec![],
                    };

                    Ok(advice_list)
                } else {
                    Ok(Vec::new())
                }
            }
            _ => Ok(Vec::new()),
        }
    }
}

/// An advisor that reports if the given value is not a defined variant in the enum
pub struct EnumAdvisor;
impl Advisor for EnumAdvisor {
    fn advise(
        &mut self,
        sample: SampleRef<'_>,
        signal: &Sample,
<<<<<<< HEAD
        registry_attribute: Option<Rc<Attribute>>,
        _registry_group: Option<Rc<ResolvedGroup>>,
    ) -> Result<Vec<Violation>, Error> {
=======
        registry_attribute: Option<Rc<VersionedAttribute>>,
        _registry_group: Option<Rc<VersionedSignal>>,
    ) -> Result<Vec<Advice>, Error> {
>>>>>>> 34a3e13b
        match sample {
            SampleRef::Attribute(sample_attribute) => {
                // Only provide advice if the registry_attribute is an enum and the attribute has a value and type
                match (
                    registry_attribute,
                    sample_attribute.value.as_ref(),
                    sample_attribute.r#type.as_ref(),
                ) {
                    (Some(semconv_attribute), Some(attribute_value), Some(attribute_type)) => {
                        if let AttributeType::Enum { members, .. } = semconv_attribute.r#type() {
                            let mut is_found = false;
                            for member in members {
                                if match attribute_type {
                                    PrimitiveOrArrayTypeSpec::Int => {
                                        if let Some(int_value) = attribute_value.as_i64() {
                                            member.value == ValueSpec::Int(int_value)
                                        } else {
                                            false
                                        }
                                    }
                                    PrimitiveOrArrayTypeSpec::String => {
                                        if let Some(string_value) = attribute_value.as_str() {
                                            member.value
                                                == ValueSpec::String(string_value.to_owned())
                                        } else {
                                            false
                                        }
                                    }
                                    _ => {
                                        // Any other type is not supported - the TypeAdvisor should have already caught this
                                        return Ok(Vec::new());
                                    }
                                } {
                                    is_found = true;
                                    break;
                                }
                            }

                            if !is_found {
                                return Ok(vec![Violation {
                                    id: UNDEFINED_ENUM_VARIANT_ADVICE_TYPE.to_owned(),
                                    context: json!({
                                        ATTRIBUTE_NAME_ADVICE_CONTEXT_KEY: sample_attribute.name.clone(),
                                        ATTRIBUTE_VALUE_ADVICE_CONTEXT_KEY: attribute_value,
                                    }),
                                    message: format!("Enum attribute '{}' has value '{}' which is not documented.",
                                        sample_attribute.name,
                                        attribute_value.as_str().unwrap_or(&attribute_value.to_string())
                                    ),
                                    level: ViolationLevel::Information,
                                    signal_type: signal.signal_type(),
                                    signal_name: signal.signal_name(),
                                }]);
                            }
                        }
                        Ok(Vec::new())
                    }
                    _ => Ok(Vec::new()),
                }
            }
            _ => Ok(Vec::new()),
        }
    }
}

/// An advisor which runs a rego policy on the attribute
pub struct RegoAdvisor {
    engine: Engine,
}
impl RegoAdvisor {
    /// Create a new RegoAdvisor
    pub fn new(
        live_checker: &LiveChecker,
        policy_dir: &Option<PathBuf>,
        jq_preprocessor: &Option<PathBuf>,
    ) -> Result<Self, Error> {
        let mut engine = Engine::new();
        if let Some(path) = policy_dir {
            let _ = engine
                .add_policies(path, "*.rego")
                .map_err(|e| Error::AdviceError {
                    error: e.to_string(),
                })?;
        } else {
            let _ = engine
                .add_policy(DEFAULT_LIVE_CHECK_REGO_POLICY_PATH, DEFAULT_LIVE_CHECK_REGO)
                .map_err(|e| Error::AdviceError {
                    error: e.to_string(),
                })?;
        }

        // If there is a jq preprocessor then pass the live_checker data through it before adding it to the engine
        // Otherwise use the default jq preprocessor
        let jq_filter = if let Some(path) = jq_preprocessor {
            std::fs::read_to_string(path).map_err(|e| Error::AdviceError {
                error: e.to_string(),
            })?
        } else {
            DEFAULT_LIVE_CHECK_JQ.to_owned()
        };

        let jq_result = jq::execute_jq(
            &serde_json::to_value(live_checker).map_err(|e| Error::AdviceError {
                error: e.to_string(),
            })?,
            &jq_filter,
            &BTreeMap::new(),
        )
        .map_err(|e| Error::AdviceError {
            error: e.to_string(),
        })?;

        engine
            .add_data(&jq_result)
            .map_err(|e| Error::AdviceError {
                error: e.to_string(),
            })?;

        Ok(RegoAdvisor { engine })
    }

    fn check<T>(&mut self, input: T) -> Result<Vec<Violation>, Error>
    where
        T: Serialize,
    {
        self.engine
            .set_input(&input)
            .map_err(|e| Error::AdviceError {
                error: e.to_string(),
            })?;
        let violations = self
            .engine
            .check(weaver_checker::PolicyStage::LiveCheckAdvice)
            .map_err(|e| Error::AdviceError {
                error: e.to_string(),
            })?;
        // Extract advice from violations
        Ok(violations)
    }
}

/// Input data for the check function
#[derive(Serialize)]
struct RegoInput<'a> {
    sample: SampleRef<'a>,
    registry_attribute: Option<Rc<VersionedAttribute>>,
    registry_group: Option<Rc<VersionedSignal>>,
}

impl Advisor for RegoAdvisor {
    fn advise(
        &mut self,
        sample: SampleRef<'_>,
        _signal: &Sample,
<<<<<<< HEAD
        registry_attribute: Option<Rc<Attribute>>,
        registry_group: Option<Rc<ResolvedGroup>>,
    ) -> Result<Vec<Violation>, Error> {
=======
        registry_attribute: Option<Rc<VersionedAttribute>>,
        registry_group: Option<Rc<VersionedSignal>>,
    ) -> Result<Vec<Advice>, Error> {
>>>>>>> 34a3e13b
        self.check(RegoInput {
            sample,
            registry_attribute,
            registry_group,
        })
    }
}

#[cfg(test)]
mod tests {
    use std::collections::HashMap;

    use crate::sample_metric::SampleMetric;

    use super::*;
    use weaver_resolved_schema::attribute::Attribute;
    use weaver_semconv::attribute::{
        AttributeType::PrimitiveOrArray, BasicRequirementLevelSpec, RequirementLevel,
    };

    fn create_test_attribute(name: &str, requirement_level: RequirementLevel) -> Attribute {
        Attribute {
            name: name.to_owned(),
            requirement_level,
            r#type: PrimitiveOrArray(PrimitiveOrArrayTypeSpec::String),
            brief: "test attribute".to_owned(),
            examples: None,
            tag: None,
            stability: None,
            deprecated: None,
            sampling_relevant: None,
            note: "".to_owned(),
            prefix: false,
            annotations: None,
            role: None,
            tags: None,
            value: None,
        }
    }

    fn create_sample_attribute(name: &str) -> SampleAttribute {
        SampleAttribute {
            name: name.to_owned(),
            value: None,
            r#type: None,
            live_check_result: None,
        }
    }

    #[test]
    fn test_check_attributes_all_requirement_levels() {
        let semconv_attributes = vec![
            create_test_attribute(
                "required_attr",
                RequirementLevel::Basic(BasicRequirementLevelSpec::Required),
            ),
            create_test_attribute(
                "recommended_basic",
                RequirementLevel::Basic(BasicRequirementLevelSpec::Recommended),
            ),
            create_test_attribute(
                "recommended_text",
                RequirementLevel::Recommended {
                    text: "This is recommended".to_owned(),
                },
            ),
            create_test_attribute(
                "opt_in_basic",
                RequirementLevel::Basic(BasicRequirementLevelSpec::OptIn),
            ),
            create_test_attribute(
                "opt_in_text",
                RequirementLevel::OptIn {
                    text: "This is opt-in".to_owned(),
                },
            ),
            create_test_attribute(
                "conditional",
                RequirementLevel::ConditionallyRequired {
                    text: "Required when X".to_owned(),
                },
            ),
        ];

        // Provide no attributes
        let sample_attributes = vec![];

        // Use a dummy Sample for signal_type and signal_name
        let sample = Sample::Metric(SampleMetric {
            name: "test_metric".to_owned(),
            unit: "".to_owned(),
            data_points: None,
            instrument: SampleInstrument::Supported(weaver_semconv::group::InstrumentSpec::Counter),
            live_check_result: None,
        });
        let advice = check_attributes(&semconv_attributes, &sample_attributes, &sample);
        assert_eq!(advice.len(), 6);

        // Verify each advice type and level
        let advice_map: HashMap<_, _> = advice
            .iter()
            .map(|a| (a.id.clone(), a.level.clone()))
            .collect();

        assert_eq!(
            advice_map.get("recommended_attribute_not_present"),
            Some(&ViolationLevel::Improvement)
        );
        assert_eq!(
            advice_map.get("opt_in_attribute_not_present"),
            Some(&ViolationLevel::Information)
        );
        assert_eq!(
            advice_map.get("conditionally_required_attribute_not_present"),
            Some(&ViolationLevel::Information)
        );
        assert_eq!(
            advice_map.get("required_attribute_not_present"),
            Some(&ViolationLevel::Violation)
        );

        // Count advice levels
        let violations = advice
            .iter()
            .filter(|a| a.level == ViolationLevel::Violation)
            .count();
        let improvements = advice
            .iter()
            .filter(|a| a.level == ViolationLevel::Improvement)
            .count();
        let information = advice
            .iter()
            .filter(|a| a.level == ViolationLevel::Information)
            .count();

        assert_eq!(violations, 1);
        assert_eq!(improvements, 2);
        assert_eq!(information, 3);
    }

    #[test]
    fn test_check_attributes_no_missing_attributes() {
        let semconv_attributes = vec![
            create_test_attribute(
                "attr1",
                RequirementLevel::Basic(BasicRequirementLevelSpec::Required),
            ),
            create_test_attribute(
                "attr2",
                RequirementLevel::Basic(BasicRequirementLevelSpec::Recommended),
            ),
        ];
        let sample_attributes = vec![
            create_sample_attribute("attr1"),
            create_sample_attribute("attr2"),
        ];

        // Use a dummy Sample for signal_type and signal_name
        let sample = Sample::Metric(SampleMetric {
            name: "test_metric".to_owned(),
            unit: "".to_owned(),
            data_points: None,
            instrument: SampleInstrument::Supported(weaver_semconv::group::InstrumentSpec::Counter),
            live_check_result: None,
        });
        let advice = check_attributes(&semconv_attributes, &sample_attributes, &sample);
        assert!(advice.is_empty());
    }
}<|MERGE_RESOLUTION|>--- conflicted
+++ resolved
@@ -54,15 +54,9 @@
         &mut self,
         sample: SampleRef<'_>,
         signal: &Sample,
-<<<<<<< HEAD
-        registry_attribute: Option<Rc<Attribute>>,
-        registry_group: Option<Rc<ResolvedGroup>>,
-    ) -> Result<Vec<Violation>, Error>;
-=======
         registry_attribute: Option<Rc<VersionedAttribute>>,
         registry_group: Option<Rc<VersionedSignal>>,
-    ) -> Result<Vec<Advice>, Error>;
->>>>>>> 34a3e13b
+    ) -> Result<Vec<Violation>, Error>;
 }
 
 fn deprecated_to_reason(deprecated: &Deprecated) -> String {
@@ -82,30 +76,17 @@
         &mut self,
         sample: SampleRef<'_>,
         signal: &Sample,
-<<<<<<< HEAD
-        registry_attribute: Option<Rc<Attribute>>,
-        registry_group: Option<Rc<ResolvedGroup>>,
-    ) -> Result<Vec<Violation>, Error> {
-=======
         registry_attribute: Option<Rc<VersionedAttribute>>,
         registry_group: Option<Rc<VersionedSignal>>,
-    ) -> Result<Vec<Advice>, Error> {
->>>>>>> 34a3e13b
+    ) -> Result<Vec<Violation>, Error> {
         match sample {
             SampleRef::Attribute(sample_attribute) => {
                 let mut advices = Vec::new();
                 if let Some(attribute) = registry_attribute {
-<<<<<<< HEAD
-                    if let Some(deprecated) = &attribute.deprecated {
+                    if let Some(deprecated) = &attribute.deprecated() {
                         advices.push(Violation {
                             id: DEPRECATED_ADVICE_TYPE.to_owned(),
                             context: json!({
-=======
-                    if let Some(deprecated) = &attribute.deprecated() {
-                        advices.push(Advice {
-                            advice_type: DEPRECATED_ADVICE_TYPE.to_owned(),
-                            advice_context: json!({
->>>>>>> 34a3e13b
                                 ATTRIBUTE_NAME_ADVICE_CONTEXT_KEY: sample_attribute.name.clone(),
                                 DEPRECATION_REASON_ADVICE_CONTEXT_KEY: deprecated_to_reason(deprecated),
                                 DEPRECATION_NOTE_ADVICE_CONTEXT_KEY: deprecated.to_string(),
@@ -127,17 +108,10 @@
             SampleRef::Metric(sample_metric) => {
                 let mut advices = Vec::new();
                 if let Some(group) = registry_group {
-<<<<<<< HEAD
-                    if let Some(deprecated) = &group.deprecated {
+                    if let Some(deprecated) = &group.deprecated() {
                         advices.push(Violation {
                             id: DEPRECATED_ADVICE_TYPE.to_owned(),
                             context: json!({
-=======
-                    if let Some(deprecated) = &group.deprecated() {
-                        advices.push(Advice {
-                            advice_type: DEPRECATED_ADVICE_TYPE.to_owned(),
-                            advice_context: json!({
->>>>>>> 34a3e13b
                                 DEPRECATION_REASON_ADVICE_CONTEXT_KEY: deprecated_to_reason(deprecated),
                                 DEPRECATION_NOTE_ADVICE_CONTEXT_KEY: deprecated,
                             }),
@@ -169,32 +143,18 @@
         &mut self,
         sample: SampleRef<'_>,
         parent_signal: &Sample,
-<<<<<<< HEAD
-        registry_attribute: Option<Rc<Attribute>>,
-        registry_group: Option<Rc<ResolvedGroup>>,
-    ) -> Result<Vec<Violation>, Error> {
-=======
         registry_attribute: Option<Rc<VersionedAttribute>>,
         registry_group: Option<Rc<VersionedSignal>>,
-    ) -> Result<Vec<Advice>, Error> {
->>>>>>> 34a3e13b
+    ) -> Result<Vec<Violation>, Error> {
         match sample {
             SampleRef::Attribute(sample_attribute) => {
                 let mut advices = Vec::new();
                 if let Some(attribute) = registry_attribute {
-<<<<<<< HEAD
-                    match attribute.stability {
-                        Some(ref stability) if *stability != Stability::Stable => {
+                    match attribute.stability() {
+                        Some(ref stability) if *stability != &Stability::Stable => {
                             advices.push(Violation {
                                 id: NOT_STABLE_ADVICE_TYPE.to_owned(),
                                 context: json!({
-=======
-                    match attribute.stability() {
-                        Some(ref stability) if *stability != &Stability::Stable => {
-                            advices.push(Advice {
-                                advice_type: NOT_STABLE_ADVICE_TYPE.to_owned(),
-                                advice_context: json!({
->>>>>>> 34a3e13b
                                     ATTRIBUTE_NAME_ADVICE_CONTEXT_KEY: sample_attribute.name.clone(),
                                     STABILITY_ADVICE_CONTEXT_KEY: stability,
                                 }),
@@ -216,19 +176,11 @@
             SampleRef::Metric(_sample_metric) => {
                 let mut advices = Vec::new();
                 if let Some(group) = registry_group {
-<<<<<<< HEAD
-                    match group.stability {
-                        Some(ref stability) if *stability != Stability::Stable => {
+                    match group.stability() {
+                        Some(ref stability) if *stability != &Stability::Stable => {
                             advices.push(Violation {
                                 id: NOT_STABLE_ADVICE_TYPE.to_owned(),
                                 context: json!({
-=======
-                    match group.stability() {
-                        Some(ref stability) if *stability != &Stability::Stable => {
-                            advices.push(Advice {
-                                advice_type: NOT_STABLE_ADVICE_TYPE.to_owned(),
-                                advice_context: json!({
->>>>>>> 34a3e13b
                                     STABILITY_ADVICE_CONTEXT_KEY: stability,
                                 }),
                                 message: format!("Metric is not stable; stability = {stability}."),
@@ -306,69 +258,31 @@
             let (advice_type, advice_level, message) = match semconv_attribute.requirement_level() {
                 RequirementLevel::Basic(BasicRequirementLevelSpec::Required) => (
                     "required_attribute_not_present".to_owned(),
-<<<<<<< HEAD
                     ViolationLevel::Violation,
-                    format!(
-                        "Required attribute '{}' is not present.",
-                        semconv_attribute.name
-                    ),
-=======
-                    AdviceLevel::Violation,
                     format!("Required attribute '{}' is not present.", key),
->>>>>>> 34a3e13b
                 ),
                 RequirementLevel::Basic(BasicRequirementLevelSpec::Recommended)
                 | RequirementLevel::Recommended { .. } => (
                     "recommended_attribute_not_present".to_owned(),
-<<<<<<< HEAD
                     ViolationLevel::Improvement,
-                    format!(
-                        "Recommended attribute '{}' is not present.",
-                        semconv_attribute.name
-                    ),
-=======
-                    AdviceLevel::Improvement,
                     format!("Recommended attribute '{}' is not present.", key),
->>>>>>> 34a3e13b
                 ),
                 RequirementLevel::Basic(BasicRequirementLevelSpec::OptIn)
                 | RequirementLevel::OptIn { .. } => (
                     "opt_in_attribute_not_present".to_owned(),
-<<<<<<< HEAD
                     ViolationLevel::Information,
-                    format!(
-                        "Opt-in attribute '{}' is not present.",
-                        semconv_attribute.name
-                    ),
+                    format!("Opt-in attribute '{}' is not present.", key),
                 ),
                 RequirementLevel::ConditionallyRequired { .. } => (
                     "conditionally_required_attribute_not_present".to_owned(),
                     ViolationLevel::Information,
-                    format!(
-                        "Conditionally required attribute '{}' is not present.",
-                        semconv_attribute.name
-                    ),
+                    format!("Conditionally required attribute '{}' is not present.", key),
                 ),
             };
             advice_list.push(Violation {
                 id: advice_type,
                 context: json!({
-                    ATTRIBUTE_NAME_ADVICE_CONTEXT_KEY: semconv_attribute.name.clone()
-=======
-                    AdviceLevel::Information,
-                    format!("Opt-in attribute '{}' is not present.", key),
-                ),
-                RequirementLevel::ConditionallyRequired { .. } => (
-                    "conditionally_required_attribute_not_present".to_owned(),
-                    AdviceLevel::Information,
-                    format!("Conditionally required attribute '{}' is not present.", key),
-                ),
-            };
-            advice_list.push(Advice {
-                advice_type,
-                advice_context: json!({
                     ATTRIBUTE_NAME_ADVICE_CONTEXT_KEY: key.to_owned()
->>>>>>> 34a3e13b
                 }),
                 message,
                 level: advice_level,
@@ -385,15 +299,9 @@
         &mut self,
         sample: SampleRef<'_>,
         parent_signal: &Sample,
-<<<<<<< HEAD
-        registry_attribute: Option<Rc<Attribute>>,
-        registry_group: Option<Rc<ResolvedGroup>>,
-    ) -> Result<Vec<Violation>, Error> {
-=======
         registry_attribute: Option<Rc<VersionedAttribute>>,
         registry_group: Option<Rc<VersionedSignal>>,
-    ) -> Result<Vec<Advice>, Error> {
->>>>>>> 34a3e13b
+    ) -> Result<Vec<Violation>, Error> {
         match sample {
             SampleRef::Attribute(sample_attribute) => {
                 // Only provide advice if the attribute is a match and the type is present
@@ -579,15 +487,9 @@
         &mut self,
         sample: SampleRef<'_>,
         signal: &Sample,
-<<<<<<< HEAD
-        registry_attribute: Option<Rc<Attribute>>,
-        _registry_group: Option<Rc<ResolvedGroup>>,
-    ) -> Result<Vec<Violation>, Error> {
-=======
         registry_attribute: Option<Rc<VersionedAttribute>>,
         _registry_group: Option<Rc<VersionedSignal>>,
-    ) -> Result<Vec<Advice>, Error> {
->>>>>>> 34a3e13b
+    ) -> Result<Vec<Violation>, Error> {
         match sample {
             SampleRef::Attribute(sample_attribute) => {
                 // Only provide advice if the registry_attribute is an enum and the attribute has a value and type
@@ -742,15 +644,9 @@
         &mut self,
         sample: SampleRef<'_>,
         _signal: &Sample,
-<<<<<<< HEAD
-        registry_attribute: Option<Rc<Attribute>>,
-        registry_group: Option<Rc<ResolvedGroup>>,
-    ) -> Result<Vec<Violation>, Error> {
-=======
         registry_attribute: Option<Rc<VersionedAttribute>>,
         registry_group: Option<Rc<VersionedSignal>>,
-    ) -> Result<Vec<Advice>, Error> {
->>>>>>> 34a3e13b
+    ) -> Result<Vec<Violation>, Error> {
         self.check(RegoInput {
             sample,
             registry_attribute,
