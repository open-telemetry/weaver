--- conflicted
+++ resolved
@@ -791,26 +791,18 @@
             assert!(result.is_ok());
         }
         stats.finalize();
-<<<<<<< HEAD
-=======
-
->>>>>>> dbf27e30
+
         // Check the statistics
         assert_eq!(stats.total_entities_by_type.get("data_point"), Some(&6));
         assert_eq!(stats.total_entities_by_type.get("metric"), Some(&4));
         assert_eq!(stats.total_entities_by_type.get("attribute"), Some(&3));
-<<<<<<< HEAD
         assert_eq!(stats.no_advice_count, 3);
-        assert_eq!(stats.advice_type_counts.get("attribute_required"), Some(&2));
-=======
-        assert_eq!(stats.no_advice_count, 4);
         assert_eq!(
             stats
                 .advice_type_counts
                 .get("recommended_attribute_not_present"),
             Some(&2)
         );
->>>>>>> dbf27e30
         assert_eq!(stats.advice_type_counts.get("missing_attribute"), Some(&2));
         assert_eq!(stats.advice_type_counts.get("stability"), Some(&2));
         assert_eq!(stats.advice_type_counts.get("missing_metric"), Some(&3));
