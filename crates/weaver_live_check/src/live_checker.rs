--- conflicted
+++ resolved
@@ -141,12 +141,8 @@
 
     use super::*;
     use serde_json::json;
-<<<<<<< HEAD
+    use std::collections::BTreeMap;
     use weaver_checker::violation::{Violation, ViolationLevel};
-=======
-    use std::collections::BTreeMap;
-    use weaver_checker::violation::{Advice, AdviceLevel};
->>>>>>> 34a3e13b
     use weaver_forge::registry::{ResolvedGroup, ResolvedRegistry};
     use weaver_forge::v2::{
         attribute::Attribute as V2Attribute,
