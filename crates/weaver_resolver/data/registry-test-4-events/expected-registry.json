{
  "registry_url": "https://127.0.0.1",
  "groups": [
    {
      "id": "log_event_attributes_only",
      "type": "event",
      "brief": "brief",
      "stability": "experimental",
      "attributes": [
        9
      ],
      "name": "some.event",
      "lineage": {
        "source_file": "data/registry-test-4-events/registry/log-events.yaml",
        "attributes": {
          "test_attr.event.attr": {
            "source_group": "referenced.attributes",
            "inherited_fields": [
              "brief",
              "examples",
              "note",
              "requirement_level",
              "stability"
            ]
          }
        }
      }
    },
    {
      "id": "log_event_empty",
      "type": "event",
      "brief": "brief",
      "stability": "experimental",
      "attributes": [],
      "name": "empty.event",
      "lineage": {
        "source_file": "data/registry-test-4-events/registry/log-events.yaml"
      }
    },
    {
      "id": "log-feature_flag",
      "type": "event",
      "brief": "This document defines attributes for feature flag evaluations represented using Log Records.\n",
      "stability": "experimental",
      "attributes": [
        19,
        20,
        21
      ],
      "name": "feature_flag",
      "lineage": {
        "source_file": "data/registry-test-4-events/registry/log-events.yaml",
        "attributes": {
          "feature_flag.key": {
            "source_group": "feature_flag",
            "inherited_fields": [
              "brief",
              "examples",
              "note",
              "requirement_level"
            ]
          },
          "feature_flag.provider_name": {
            "source_group": "feature_flag",
            "inherited_fields": [
              "brief",
              "examples",
              "note",
              "requirement_level"
            ]
          },
          "feature_flag.variant": {
            "source_group": "feature_flag",
            "inherited_fields": [
              "brief",
              "examples",
              "note",
              "requirement_level"
            ]
          }
        }
      }
    },
    {
      "id": "some.string.body.event",
      "type": "event",
      "brief": "This event represents an occurrence of a something.\n",
      "note": "This event transmits the body as a JSON encoded string.\n",
      "stability": "experimental",
      "attributes": [],
      "name": "string.body.event",
      "lineage": {
        "source_file": "data/registry-test-4-events/registry/log-events.yaml"
      },
      "body": {
        "type": "string",
        "id": "some.string.body.event.fields",
        "brief": "This is the body of the event which is a JSON encoded string.\n",
        "examples": [
          "{\"key1\":\"value1\",\"key2\":\"value2\"}"
        ],
        "requirement_level": "required"
      }
    },
    {
      "id": "some.string.body.detailed.event",
      "type": "event",
      "brief": "This event represents an occurrence of a something.\n",
      "note": "This event transmits the body as a JSON encoded string.\n",
      "stability": "experimental",
      "attributes": [],
      "name": "string.body.detailed.event",
      "lineage": {
        "source_file": "data/registry-test-4-events/registry/log-events.yaml"
      },
      "body": {
<<<<<<< HEAD
=======
        "id": "some.string.body.detailed.event.fields",
>>>>>>> f6bdeff9
        "type": "string",
        "id": "some.string.body.event.fields",
        "brief": "This is the body of the event which is a JSON encoded string.\n",
        "note": "This is a detailed note about the body.\n",
        "stability": "experimental",
        "examples": [
          "{\"key1\":\"value1\",\"key2\":\"value2\"}"
        ],
        "requirement_level": "required"
      }
    },
    {
      "id": "device.app.lifecycle",
      "type": "event",
      "brief": "This event represents an occurrence of a lifecycle transition on Android or iOS platform.\n",
      "note": "This event identifies the fields that are common to all lifecycle events for android and iOS using the `android.state` and `ios.state` fields. The `android.state` and `ios.state` attributes are mutually exclusive.\n",
      "stability": "experimental",
      "attributes": [],
      "name": "device.app.lifecycle",
      "lineage": {
        "source_file": "data/registry-test-4-events/registry/log-events.yaml"
      },
      "body": {
        "type": "map",
        "id": "device.app.lifecycle.fields",
        "requirement_level": "required",
        "fields": [
          {
            "type": "enum",
            "id": "ios.state",
            "brief": "This attribute represents the state the application has transitioned into at the occurrence of the event.\n",
            "note": "The iOS lifecycle states are defined in the [UIApplicationDelegate documentation](https://developer.apple.com/documentation/uikit/uiapplicationdelegate#1656902), and from which the `OS terminology` column values are derived.\n",
            "stability": "experimental",
            "requirement_level": {
              "conditionally_required": "if and only if `os.name` is `ios`"
            },
            "members": [
              {
                "id": "active",
                "value": "active",
                "brief": "The app has become `active`. Associated with UIKit notification `applicationDidBecomeActive`.\n",
                "note": null,
                "stability": null,
                "deprecated": null
              },
              {
                "id": "inactive",
                "value": "inactive",
                "brief": "The app is now `inactive`. Associated with UIKit notification `applicationWillResignActive`.\n",
                "note": null,
                "stability": null,
                "deprecated": null
              },
              {
                "id": "background",
                "value": "background",
                "brief": "The app is now in the background. This value is associated with UIKit notification `applicationDidEnterBackground`.\n",
                "note": null,
                "stability": null,
                "deprecated": null
              },
              {
                "id": "foreground",
                "value": "foreground",
                "brief": "The app is now in the foreground. This value is associated with UIKit notification `applicationWillEnterForeground`.\n",
                "note": null,
                "stability": null,
                "deprecated": null
              },
              {
                "id": "terminate",
                "value": "terminate",
                "brief": "The app is about to terminate. Associated with UIKit notification `applicationWillTerminate`.\n",
                "note": null,
                "stability": null,
                "deprecated": null
              }
            ]
          },
          {
            "type": "enum",
            "id": "android.state",
            "brief": "This attribute represents the state the application has transitioned into at the occurrence of the event.\n",
            "note": "The Android lifecycle states are defined in [Activity lifecycle callbacks](https://developer.android.com/guide/components/activities/activity-lifecycle#lc), and from which the `OS identifiers` are derived.\n",
            "stability": "experimental",
            "requirement_level": {
              "conditionally_required": "if and only if `os.name` is `android`"
            },
            "members": [
              {
                "id": "created",
                "value": "created",
                "brief": "Any time before Activity.onResume() or, if the app has no Activity, Context.startService() has been called in the app for the first time.\n",
                "note": null,
                "stability": null,
                "deprecated": null
              },
              {
                "id": "background",
                "value": "background",
                "brief": "Any time after Activity.onPause() or, if the app has no Activity, Context.stopService() has been called when the app was in the foreground state.\n",
                "note": null,
                "stability": null,
                "deprecated": null
              },
              {
                "id": "foreground",
                "value": "foreground",
                "brief": "Any time after Activity.onResume() or, if the app has no Activity, Context.startService() has been called when the app was in either the created or background states.\n",
                "note": null,
                "stability": null,
                "deprecated": null
              }
            ]
          }
        ]
      }
    },
    {
      "id": "client.exception.event",
      "type": "event",
      "brief": "This document defines the log event used to report a client exception.\n",
      "stability": "experimental",
      "attributes": [
        0
      ],
      "name": "client.exception.event",
      "lineage": {
        "source_file": "data/registry-test-4-events/registry/log-events.yaml"
      },
      "body": {
        "type": "map",
        "id": "client.exception.event.fields",
        "requirement_level": "optional",
        "fields": [
          {
            "type": "string",
            "id": "type",
            "brief": "The type of the exception.\n",
            "examples": [
              "java.net.ConnectException",
              "OSError"
            ],
            "requirement_level": "optional"
          },
          {
            "type": "string",
            "id": "message",
            "brief": "The exception message.",
            "examples": [
              "Division by zero",
              "Can't convert 'int' object to str implicitly"
            ],
            "requirement_level": "optional"
          },
          {
            "type": "string",
            "id": "stacktrace",
            "brief": "A stacktrace.\n",
            "examples": "Exception in thread \"main\" java.lang.RuntimeException: Test exception\\n at com.example.GenerateTrace.methodB(GenerateTrace.java:13)\\n at com.example.GenerateTrace.methodA(GenerateTrace.java:9)\\n at com.example.GenerateTrace.main(GenerateTrace.java:5)",
            "requirement_level": "optional"
          },
          {
            "type": "boolean",
            "id": "escaped",
            "brief": "SHOULD be set to true if the exception event is recorded at a point where it is known that the exception is escaping the scope of the span.\n",
            "note": "An exception is considered to have escaped.",
            "requirement_level": "optional"
          }
        ]
      }
    },
    {
      "id": "browser.test.event_with_fields",
      "type": "event",
      "brief": "An event that adds global attributes for reuse.\n",
      "stability": "experimental",
      "attributes": [
        1,
        2,
        3,
        4
      ],
      "name": "browser.test.event_with_fields",
      "lineage": {
        "source_file": "data/registry-test-4-events/registry/log-events.yaml"
      },
      "body": {
        "type": "map",
        "id": "browser.test.event_with_body.fields",
        "requirement_level": "required",
        "fields": [
          {
            "type": "string",
            "id": "some.field",
            "brief": "A field that is not referenced in the attributes",
            "note": "This field is not referenced in the attributes",
            "examples": [
              "some value",
              "another value"
            ],
            "requirement_level": "required"
          }
        ]
      }
    },
    {
      "id": "browser.test.event_with_body_details",
      "type": "event",
      "brief": "An event that adds global attributes for reuse.\n",
      "stability": "experimental",
      "attributes": [],
      "name": "browser.test.event_with_body_details",
      "lineage": {
        "source_file": "data/registry-test-4-events/registry/log-events.yaml"
      },
      "body": {
        "type": "map",
        "id": "browser.test.event_with_body_details.fields",
        "brief": "A map of fields that are not referenced in the attributes",
        "note": "This map is not referenced in the attributes",
        "stability": "experimental",
        "examples": [
          "{ \"some.field\": \"some value\" }"
        ],
        "requirement_level": "required",
        "fields": [
          {
            "type": "string",
            "id": "some.field",
            "brief": "A field that is not referenced in the attributes",
            "note": "This field is not referenced in the attributes",
            "examples": [
              "some value",
              "another value"
            ],
            "requirement_level": "optional"
          }
        ]
      }
    },
    {
      "id": "ios.lifecycle.events",
      "type": "event",
      "brief": "This event represents an occurrence of a lifecycle transition on the iOS platform.\n",
      "attributes": [
        5
      ],
      "name": "ios.device.app.lifecycle",
      "lineage": {
        "source_file": "data/registry-test-4-events/registry/mobile-events.yaml"
      }
    },
    {
      "id": "android.lifecycle.events",
      "type": "event",
      "brief": "This event represents an occurrence of a lifecycle transition on the Android platform.\n",
      "attributes": [
        6
      ],
      "name": "android.device.app.lifecycle",
      "lineage": {
        "source_file": "data/registry-test-4-events/registry/mobile-events.yaml"
      }
    },
    {
      "id": "referenced.attributes",
      "type": "attribute_group",
      "brief": "These attributes are used as references for the test below\n",
      "attributes": [
        7,
        8,
        9,
        10
      ],
      "lineage": {
        "source_file": "data/registry-test-4-events/registry/referenced-attributes.yaml"
      }
    },
    {
      "id": "registry.client",
      "type": "attribute_group",
      "brief": "Client test attributes",
      "attributes": [
        11,
        12
      ],
      "lineage": {
        "source_file": "data/registry-test-4-events/registry/referenced-attributes.yaml"
      }
    },
    {
      "id": "registry.exception",
      "type": "attribute_group",
      "brief": "This document defines the shared attributes used to report a single exception associated with a span or log.\n",
      "attributes": [
        13,
        14,
        15,
        16
      ],
      "lineage": {
        "source_file": "data/registry-test-4-events/registry/referenced-attributes.yaml"
      }
    },
    {
      "id": "trace-exception",
      "type": "event",
      "brief": "This document defines the attributes used to report a single exception associated with a span.\n",
      "stability": "experimental",
      "attributes": [
        15,
        16,
        17,
        18
      ],
      "name": "exception",
      "lineage": {
        "source_file": "data/registry-test-4-events/registry/trace-events.yaml",
        "attributes": {
          "exception.escaped": {
            "source_group": "registry.exception",
            "inherited_fields": [
              "brief",
              "note",
              "requirement_level",
              "stability"
            ]
          },
          "exception.message": {
            "source_group": "registry.exception",
            "inherited_fields": [
              "brief",
              "examples",
              "note",
              "stability"
            ],
            "locally_overridden_fields": [
              "requirement_level"
            ]
          },
          "exception.stacktrace": {
            "source_group": "registry.exception",
            "inherited_fields": [
              "brief",
              "examples",
              "note",
              "requirement_level",
              "stability"
            ]
          },
          "exception.type": {
            "source_group": "registry.exception",
            "inherited_fields": [
              "brief",
              "examples",
              "note",
              "stability"
            ],
            "locally_overridden_fields": [
              "requirement_level"
            ]
          }
        }
      }
    },
    {
      "id": "feature_flag",
      "type": "event",
      "brief": "This semantic convention defines the attributes used to represent a feature flag evaluation as an event.\n",
      "stability": "experimental",
      "attributes": [
        19,
        20,
        21
      ],
      "name": "trace_feature_flag",
      "lineage": {
        "source_file": "data/registry-test-4-events/registry/trace-events.yaml"
      }
    },
    {
      "id": "test_evt.with_attr",
      "type": "event",
      "brief": "Simple example span event with an attribute\n",
      "stability": "experimental",
      "attributes": [
        22
      ],
      "name": "test_evt.with_attr",
      "lineage": {
        "source_file": "data/registry-test-4-events/registry/trace-events.yaml",
        "attributes": {
          "test_attr.event.attr": {
            "source_group": "referenced.attributes",
            "inherited_fields": [
              "brief",
              "examples",
              "stability"
            ],
            "locally_overridden_fields": [
              "note",
              "requirement_level"
            ]
          }
        }
      }
    },
    {
      "id": "test_evt.session",
      "type": "event",
      "brief": "Another simple span event with another attribute\n",
      "stability": "experimental",
      "attributes": [
        23
      ],
      "name": "test_evt.session",
      "lineage": {
        "source_file": "data/registry-test-4-events/registry/trace-events.yaml",
        "attributes": {
          "test_attr.session.id": {
            "source_group": "referenced.attributes",
            "inherited_fields": [
              "brief",
              "examples",
              "stability"
            ],
            "locally_overridden_fields": [
              "note",
              "requirement_level"
            ]
          }
        }
      }
    }
  ]
}<|MERGE_RESOLUTION|>--- conflicted
+++ resolved
@@ -114,12 +114,8 @@
         "source_file": "data/registry-test-4-events/registry/log-events.yaml"
       },
       "body": {
-<<<<<<< HEAD
-=======
         "id": "some.string.body.detailed.event.fields",
->>>>>>> f6bdeff9
         "type": "string",
-        "id": "some.string.body.event.fields",
         "brief": "This is the body of the event which is a JSON encoded string.\n",
         "note": "This is a detailed note about the body.\n",
         "stability": "experimental",
