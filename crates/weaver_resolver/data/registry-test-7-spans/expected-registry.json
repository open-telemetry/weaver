--- conflicted
+++ resolved
@@ -2605,59 +2605,6 @@
           }
         }
       }
-<<<<<<< HEAD
-    },
-    {
-      "id": "db.tech",
-      "type": "span",
-      "brief": "Semantic convention group for specific technologies",
-      "stability": "development",
-      "attributes": [
-        62,
-        63,
-        64,
-        65,
-        66,
-        67,
-        68,
-        69,
-        70,
-        71,
-        72,
-        73,
-        74,
-        75,
-        77,
-        78,
-        79,
-        80,
-        81,
-        82,
-        83,
-        84,
-        87,
-        88,
-        89,
-        99,
-        100,
-        101,
-        102,
-        103,
-        104,
-        105,
-        106,
-        107,
-        108
-      ],
-      "span_kind": "client",
-      "lineage": {
-        "provenance": {
-          "registry_id": "default",
-          "path": "data/registry-test-7-spans/registry/trace-database.yaml"
-        }
-      }
-=======
->>>>>>> 0ec4f161
     }
   ]
 }