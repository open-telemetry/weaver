--- conflicted
+++ resolved
@@ -551,16 +551,6 @@
 
     // Inherit the attributes from the parent group.
     for parent_attr in attrs_parent_group.iter() {
-<<<<<<< HEAD
-        match &parent_attr.spec {
-            AttributeSpec::Ref { r#ref, .. } => {
-                _ = resolved_attrs.insert(r#ref.clone(), parent_attr.spec.clone());
-            }
-            AttributeSpec::Id { id, .. } => {
-                _ = resolved_attrs.insert(id.clone(), parent_attr.spec.clone());
-            }
-        }
-=======
         let attr_id = parent_attr.spec.id();
         _ = inherited_attrs.insert(
             attr_id.clone(),
@@ -569,26 +559,12 @@
                 lineage: AttributeLineage::inherit_from(parent_group_id, &parent_attr.spec),
             },
         );
->>>>>>> bc9555ae
     }
 
     // Override the inherited attributes with the attributes from the group.
     for attr in attrs_group.iter() {
         match &attr.spec {
             AttributeSpec::Ref { r#ref, .. } => {
-<<<<<<< HEAD
-                if let Some(parent_attr) = resolved_attrs.get(r#ref) {
-                    _ = resolved_attrs.insert(
-                        r#ref.clone(),
-                        resolve_inheritance_attr(&attr.spec, parent_attr),
-                    );
-                } else {
-                    _ = resolved_attrs.insert(r#ref.clone(), attr.spec.clone());
-                }
-            }
-            AttributeSpec::Id { id, .. } => {
-                _ = resolved_attrs.insert(id.clone(), attr.spec.clone());
-=======
                 if let Some(AttrWithLineage {
                     spec: parent_attr,
                     lineage,
@@ -613,7 +589,6 @@
                         lineage: AttributeLineage::new(group_id),
                     },
                 );
->>>>>>> bc9555ae
             }
         }
     }
