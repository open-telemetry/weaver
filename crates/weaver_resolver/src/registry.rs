// SPDX-License-Identifier: Apache-2.0

//! Functions to resolve a semantic convention registry.

use crate::attribute::AttributeCatalog;
use crate::Error;
use crate::Error::{DuplicateGroupId, DuplicateGroupName, DuplicateMetricName};
use globset::GlobSet;
use itertools::Itertools;
use serde::Deserialize;
use std::collections::{BTreeMap, HashMap, HashSet};
use std::fmt::Display;
use std::hash::Hash;
use weaver_common::result::WResult;
use weaver_resolved_schema::attribute::UnresolvedAttribute;
use weaver_resolved_schema::lineage::{AttributeLineage, GroupLineage};
use weaver_resolved_schema::registry::{Group, Registry};
use weaver_semconv::attribute::AttributeSpec;
use weaver_semconv::group::{
    GroupSpecWithProvenance, GroupType, GroupWildcard, ImportsWithProvenance,
};
use weaver_semconv::manifest::RegistryManifest;
use weaver_semconv::provenance::Provenance;
use weaver_semconv::registry::SemConvRegistry;
use weaver_semconv::v2::attribute_group::AttributeGroupVisibilitySpec;

/// A registry containing unresolved groups.
#[derive(Debug, Deserialize)]
pub struct UnresolvedRegistry {
    /// The semantic convention registry containing resolved groups.
    pub registry: Registry,

    /// List of unresolved groups that belong to the registry.
    /// The resolution process will progressively move the unresolved groups
    /// into the registry field once they are resolved.
    pub groups: Vec<UnresolvedGroup>,

    /// List of unresolved imports that belong to the semantic convention
    pub imports: Vec<ImportsWithProvenance>,
}

/// A group containing unresolved attributes.
#[derive(Debug, Deserialize)]
pub struct UnresolvedGroup {
    /// The group specification containing resolved attributes and signals.
    pub group: Group,

    /// List of unresolved attributes that belong to the semantic convention
    /// group.
    /// The resolution process will progressively move the unresolved attributes,
    /// and other signals, into the group field once they are resolved.
    pub attributes: Vec<UnresolvedAttribute>,

    /// List of groups to include in the semantic convention group.
    pub include_groups: Vec<String>,

    /// Visibility of the group.
    pub visibility: Option<AttributeGroupVisibilitySpec>,

    /// The provenance of the group (URL or path).
    pub provenance: Provenance,
}

/// Resolves the semantic convention registry passed as argument and returns
/// the resolved registry or an error if the resolution process failed.
///
/// The resolution process consists of the following steps:
/// - Resolve all attribute references and apply the overrides when needed.
/// - Resolve all the `extends` references.
///
/// # Arguments
///
/// * `attr_catalog` - The attribute catalog to use to resolve the attribute references.
/// * `registry_url` - The URL of the registry.
/// * `registry` - The semantic convention registry.
/// * `include_unreferenced` - Whether to include unreferenced objects in the
///   resolved registry.
///
/// # Returns
///
/// This function returns the resolved registry or an error if the resolution process
/// failed.
pub fn resolve_semconv_registry(
    attr_catalog: &mut AttributeCatalog,
    registry_url: &str,
    registry: &SemConvRegistry,
    include_unreferenced: bool,
) -> WResult<Registry, Error> {
    let mut ureg = unresolved_registry_from_specs(registry_url, registry);

    if let Err(e) = resolve_prefix_on_attributes(&mut ureg) {
        return WResult::FatalErr(e);
    }

    if let Err(e) = resolve_extends_references(&mut ureg) {
        return WResult::FatalErr(e);
    }

    if let Err(e) = resolve_attribute_references(&mut ureg, attr_catalog) {
        return WResult::FatalErr(e);
    }

    // Sort the attribute internal references in each group.
    // This is needed to ensure that the resolved registry is easy to compare
    // in unit tests.
    ureg.registry.groups = ureg
        .groups
        .into_iter()
        .filter(|g| g.visibility != Some(AttributeGroupVisibilitySpec::Internal))
        .map(|mut g| {
            g.group.attributes.sort();
            g.group
        })
        .collect();

    let mut errors = vec![];

    let attr_name_index = attr_catalog.attribute_name_index();

    // Other complementary checks.
    // Check for duplicate group IDs.
    check_uniqueness(
        &ureg.registry,
        &mut errors,
        |group| Some(group.id.clone()),
        |group_id, provenances| DuplicateGroupId {
            group_id,
            provenances,
        },
    );
    // Check for duplicate metric names.
    check_uniqueness(
        &ureg.registry,
        &mut errors,
        |group| group.metric_name.clone(),
        |metric_name, provenances| DuplicateMetricName {
            metric_name,
            provenances,
        },
    );
    // Check for duplicate group names.
    check_uniqueness(
        &ureg.registry,
        &mut errors,
        |group| group.name.clone(),
        |group_name, provenances| DuplicateGroupName {
            group_name,
            provenances,
        },
    );
    check_root_attribute_id_duplicates(&ureg.registry, &attr_name_index, &mut errors);

    if !include_unreferenced {
        if let Err(e) = gc_unreferenced_objects(
            registry.manifest(),
            &mut ureg.registry,
            &ureg.imports,
            attr_catalog,
        ) {
            return WResult::FatalErr(e);
        }
    }

    WResult::OkWithNFEs(ureg.registry, errors)
}

/// Garbage collect all the signals and attributes not defined or referenced in the
/// current registry, i.e. telemetry objects only defined in a dependency and not
/// referenced in the current registry.
fn gc_unreferenced_objects(
    manifest: Option<&RegistryManifest>,
    registry: &mut Registry,
    all_imports: &[ImportsWithProvenance],
    attr_catalog: &mut AttributeCatalog,
) -> Result<(), Error> {
    let build_globset = |wildcards: Option<&Vec<GroupWildcard>>| {
        let mut builder = GlobSet::builder();
        if let Some(wildcards_vec) = wildcards {
            for wildcard in wildcards_vec.iter() {
                _ = builder.add(wildcard.0.clone());
            }
        }
        builder.build().map_err(|e| Error::InvalidWildcard {
            error: e.to_string(),
        })
    };

    // Filter imports to only include those from the current registry
    let current_registry_imports: Vec<_> = all_imports
        .iter()
        .filter(|import| {
            import.provenance.registry_id.as_ref()
                == manifest.map(|m| m.name.as_str()).unwrap_or("")
        })
        .collect();

    let metrics_imports_matcher = build_globset(
        current_registry_imports
            .iter()
            .find_map(|i| i.imports.metrics.as_ref()),
    )?;
    let events_imports_matcher = build_globset(
        current_registry_imports
            .iter()
            .find_map(|i| i.imports.events.as_ref()),
    )?;
    let entities_imports_matcher = build_globset(
        current_registry_imports
            .iter()
            .find_map(|i| i.imports.entities.as_ref()),
    )?;

    if let Some(manifest) = manifest {
        if manifest.dependencies.as_ref().map_or(0, |d| d.len()) > 0 {
            // This registry has dependencies.
            let current_reg_id = manifest.name.clone();

            // Remove all groups that are not defined in the current registry.
            registry.groups.retain(|group| {
                let ref_in_imports = match group.r#type {
                    GroupType::Event => group
                        .name
                        .as_ref()
                        .is_some_and(|name| events_imports_matcher.is_match(name.as_str())),
                    GroupType::Metric => group.metric_name.as_ref().is_some_and(|metric_name| {
                        metrics_imports_matcher.is_match(metric_name.as_str())
                    }),
                    GroupType::Entity => group
                        .name
                        .as_ref()
                        .is_some_and(|name| entities_imports_matcher.is_match(name.as_str())),
                    _ => false,
                };

                if ref_in_imports {
                    // This group is referenced in the `imports` section, so we keep it.
                    true
                } else if let Some(lineage) = &group.lineage {
                    lineage.provenance().registry_id.as_ref() == current_reg_id
                } else {
                    // Groups without lineage should be garbage collected.
                    false
                }
            });

            // Collect all remaining attribute references
            let mut attr_refs = HashSet::new();
            registry.groups.iter().for_each(|group| {
                group.attributes.iter().for_each(|attr| {
                    _ = attr_refs.insert(*attr);
                });
            });

            // Remove all attributes no longer referenced in the catalog and update all the
            // attribute references in the registry.
            let attr_refs_map = attr_catalog.gc_unreferenced_attribute_refs(attr_refs);
            registry.groups.iter_mut().for_each(|group| {
                group.attributes.iter_mut().for_each(|attr_ref| {
                    *attr_ref = *attr_refs_map
                        .get(attr_ref)
                        .expect("Attribute reference not found in map");
                });
            });
        }
    }
    Ok(())
}

/// Generic function to check for duplicate keys in the given registry.
///
/// A key can be a group ID, a metric name, an event name, or any other key that is used
/// to identify a group.
fn check_uniqueness<K, KF, EF>(
    registry: &Registry,
    errors: &mut Vec<Error>,
    key_fn: KF,
    error_fn: EF,
) where
    K: Eq + Display + Hash,
    KF: Fn(&Group) -> Option<K>,
    EF: Fn(String, Vec<Provenance>) -> Error,
{
    let mut keys: HashMap<K, Vec<Provenance>> = HashMap::new();

    for group in registry.groups.iter() {
        if let Some(key) = key_fn(group) {
            let provenances = keys.entry(key).or_default();
            provenances.push(group.provenance());
        }
    }

    for (key, provenances) in keys {
        if provenances.len() > 1 {
            // Deduplicate the provenances.
            let provenances: HashSet<Provenance> = provenances.into_iter().unique().collect();

            errors.push(error_fn(key.to_string(), provenances.into_iter().collect()));
        }
    }
}

/// Checks for duplicate attribute IDs in the given registry.
///
/// This function iterates over all groups in the registry that are of type `AttributeGroup`.
/// For each root attribute in these groups (i.e. the ones without lineage), it maps the root
/// attribute ID to the group ID.
/// It then checks if any root attribute ID is found in multiple groups and collects errors
/// for such duplicates.
///
/// # Arguments
///
/// * `registry` - The registry to check for duplicate attribute IDs.
/// * `attr_name_index` - The index of attribute names (catalog).
/// * `errors` - The list of errors to append the duplicate attribute ID errors to.
///
/// # Returns
///
/// This function returns `Ok(())` if no duplicate attribute IDs are found. Otherwise, it returns
/// an error indicating the duplicate attribute IDs.
pub fn check_root_attribute_id_duplicates(
    registry: &Registry,
    attr_name_index: &[String],
    errors: &mut Vec<Error>,
) {
    // Map to track groups by their root attribute ID.
    let mut groups_by_root_attr_id = HashMap::new();

    // Iterate over all groups in the registry that are of type `AttributeGroup`.
    registry
        .groups
        .iter()
        .filter(|group| group.r#type == GroupType::AttributeGroup)
        .for_each(|group| {
            // Iterate over all attribute references in the group.
            for attr_ref in group.attributes.iter() {
                // Get the attribute ID from the attribute name index.
                let attr_id = &attr_name_index[attr_ref.0 as usize];
                // Check if the group has a lineage and if the lineage does not already have the attribute.
                if let Some(lineage) = group.lineage.as_ref() {
                    if !lineage.has_attribute(attr_id) {
                        // Add the group ID to the map entry for the attribute ID.
                        groups_by_root_attr_id
                            .entry(attr_id.clone())
                            .or_insert_with(Vec::new)
                            .push(group.id.clone());
                    }
                }
            }
        });

    // Collect errors for attribute IDs that are found in multiple groups.
    let local_errors: Vec<_> = groups_by_root_attr_id
        .into_iter()
        .filter(|(_, group_ids)| group_ids.len() > 1)
        .map(|(attr_id, group_ids)| Error::DuplicateAttributeId {
            attribute_id: attr_id,
            group_ids,
        })
        .collect();

    errors.extend(local_errors);
}

/// Creates a semantic convention registry from a set of semantic convention
/// specifications.
///
/// This function creates an unresolved registry from the given semantic
/// convention specifications and registry url.
///
/// Note: this function does not resolve references.
///
/// # Arguments
///
/// * `registry_url` - The URL of the registry.
/// * `registry` - The semantic convention specifications.
///
/// # Returns
///
/// This function returns an unresolved registry containing the semantic
/// convention specifications.
fn unresolved_registry_from_specs(
    registry_url: &str,
    registry: &SemConvRegistry,
) -> UnresolvedRegistry {
    let groups = registry
        .unresolved_group_with_provenance_iter()
        .map(group_from_spec)
        .collect();
    let imports = registry.unresolved_imports_iter().collect::<Vec<_>>();

    UnresolvedRegistry {
        registry: Registry::new(registry_url),
        groups,
        imports,
    }
}

/// Creates a group from a semantic convention group specification.
/// Note: this function does not resolve references.
fn group_from_spec(group: GroupSpecWithProvenance) -> UnresolvedGroup {
    let attrs = group
        .spec
        .attributes
        .into_iter()
        .map(|attr| UnresolvedAttribute { spec: attr })
        .collect::<Vec<UnresolvedAttribute>>();

    UnresolvedGroup {
        group: Group {
            id: group.spec.id,
            r#type: group.spec.r#type,
            brief: group.spec.brief,
            note: group.spec.note,
            prefix: group.spec.prefix,
            extends: group.spec.extends,
            stability: group.spec.stability,
            deprecated: group.spec.deprecated,
            attributes: vec![],
            span_kind: group.spec.span_kind,
            events: group.spec.events,
            metric_name: group.spec.metric_name,
            instrument: group.spec.instrument,
            unit: group.spec.unit,
            name: group.spec.name,
            lineage: Some(GroupLineage::new(group.provenance.clone())),
            display_name: group.spec.display_name,
            body: group.spec.body,
            annotations: group.spec.annotations,
            entity_associations: group.spec.entity_associations,
        },
        attributes: attrs,
        provenance: group.provenance,
        include_groups: group.spec.include_groups,
        visibility: group.spec.visibility,
    }
}

/// This takes all attributes and ensures that their id is fully fleshed out with
/// the group prefix before continuing resolution.
///
/// This should be the *only* method that updates attribute ids.
fn resolve_prefix_on_attributes(ureg: &mut UnresolvedRegistry) -> Result<(), Error> {
    for unresolved_group in ureg.groups.iter_mut() {
        if !unresolved_group.group.prefix.is_empty() {
            for attribute in unresolved_group.attributes.iter_mut() {
                if let AttributeSpec::Id { id, .. } = &mut attribute.spec {
                    *id = format!("{}.{}", unresolved_group.group.prefix, id);
                }
            }
        }
    }
    Ok(())
}

/// Resolves attribute references in the given registry.
/// The resolution process is iterative. The process stops when all the
/// attribute references are resolved or when no attribute reference could
/// be resolved in an iteration.
///
/// The resolve method of the attribute catalog is used to resolve the
/// attribute references.
///
/// Returns true if all the attribute references could be resolved.
fn resolve_attribute_references(
    ureg: &mut UnresolvedRegistry,
    attr_catalog: &mut AttributeCatalog,
) -> Result<(), Error> {
    loop {
        let mut errors = vec![];
        let mut resolved_attr_count = 0;

        // Iterate over all groups and resolve the attributes.
        for unresolved_group in ureg.groups.iter_mut() {
            let mut resolved_attr = vec![];

            // Remove attributes that are resolved and keep unresolved attributes
            // in the group for the next iteration.
            unresolved_group.attributes = unresolved_group
                .attributes
                .clone()
                .into_iter()
                .filter_map(|attr| {
                    let attr_ref = attr_catalog.resolve(
                        &unresolved_group.group.id,
                        &unresolved_group.group.prefix,
                        &attr.spec,
                        unresolved_group.group.lineage.as_mut(),
                    );
                    if let Some(attr_ref) = attr_ref {
                        // Attribute reference resolved successfully.
                        resolved_attr.push(attr_ref);
                        resolved_attr_count += 1;

                        // Return None to remove this attribute from the
                        // unresolved group.
                        None
                    } else {
                        // Attribute reference could not be resolved.
                        if let AttributeSpec::Ref { r#ref, .. } = &attr.spec {
                            // Keep track of unresolved attribute references in
                            // the errors.
                            errors.push(Error::UnresolvedAttributeRef {
                                group_id: unresolved_group.group.id.clone(),
                                attribute_ref: r#ref.clone(),
                                provenance: unresolved_group.provenance.clone(),
                            });
                        }
                        Some(attr)
                    }
                })
                .collect();

            unresolved_group.group.attributes.extend(resolved_attr);
        }

        if errors.is_empty() {
            break;
        }

        // If we still have unresolved attributes but we did not resolve any
        // attributes in the last iteration, we are stuck in an infinite loop.
        // It means that we have an issue with the semantic convention
        // specifications.
        if resolved_attr_count == 0 {
            return Err(Error::CompoundError(errors));
        }
    }

    Ok(())
}

/// Helper function to add a resolved group to the index and update its state
fn add_resolved_group_to_index(
    group_index: &mut HashMap<String, Vec<UnresolvedAttribute>>,
    unresolved_group: &mut UnresolvedGroup,
    resolved_group_count: &mut usize,
) {
    log::debug!(
        "Adding group {} to index with attribute ids: {:#?}",
        unresolved_group.group.id,
        unresolved_group
            .attributes
            .iter()
            .map(|a| a.spec.id().clone())
            .collect::<Vec<_>>()
    );
    _ = unresolved_group.group.extends.take();
    unresolved_group.include_groups.clear();
    _ = group_index.insert(
        unresolved_group.group.id.clone(),
        unresolved_group.attributes.clone(),
    );
    *resolved_group_count += 1;
}
/// The resolution process is iterative. The process stops when all the
/// `extends` references are resolved or when no `extends` reference could
/// be resolved in an iteration.
///
/// Returns true if all the `extends` references have been resolved.
fn resolve_extends_references(ureg: &mut UnresolvedRegistry) -> Result<(), Error> {
    loop {
        let mut errors = vec![];
        let mut resolved_group_count = 0;

        // Create a map group_id -> attributes for groups
        // that don't have an `extends` clause.
        let mut group_index = HashMap::new();
        for group in ureg.groups.iter() {
            if group.group.extends.is_none() && group.include_groups.is_empty() {
                log::debug!(
                    "Adding group {} to index with attribute ids: {:#?}",
                    group.group.id,
                    group
                        .attributes
                        .iter()
                        .map(|a| a.spec.id().clone())
                        .collect::<Vec<_>>()
                );
                _ = group_index.insert(group.group.id.clone(), group.attributes.clone());
            }
        }

        // Iterate over all groups and resolve the `extends` clauses.
        for unresolved_group in ureg.groups.iter_mut() {
            if let Some(extends) = unresolved_group.group.extends.as_ref() {
                if let Some(attrs) = group_index.get(extends) {
                    unresolved_group.attributes = resolve_inheritance_attrs_unified(
                        &unresolved_group.group.id,
                        &unresolved_group.attributes,
                        vec![(extends, attrs)],
                        unresolved_group.group.lineage.as_mut(),
                    );
                    add_resolved_group_to_index(
                        &mut group_index,
                        unresolved_group,
                        &mut resolved_group_count,
                    );
                } else {
                    errors.push(Error::UnresolvedExtendsRef {
                        group_id: unresolved_group.group.id.clone(),
                        extends_ref: extends.clone(),
                        provenance: unresolved_group.provenance.clone(),
                    });
                }
            } else if !unresolved_group.include_groups.is_empty() {
                // Iterate over all groups and resolve the `include_groups` clauses.
                let mut attr_ids = HashMap::new();
                let mut attrs_by_group = HashMap::new();
                let mut all_resolved = true;

                for include_group in unresolved_group.include_groups.iter() {
                    if let Some(attrs) = group_index.get(include_group) {
                        // check if any attribute in the attrs is already in the all_attrs
                        // and fail - this is a diamond include problem and is not allowed.
                        // Otherwise add all of them to all_attrs
                        for attr in attrs {
                            if attr_ids.contains_key(&attr.spec.id()) {
                                errors.push(Error::DuplicateAttributeId {
                                    group_ids: unresolved_group.include_groups.clone(),
                                    attribute_id: attr.spec.id().clone(),
                                });
                                all_resolved = false;
                            } else {
                                _ = attr_ids.insert(attr.spec.id().clone(), attr);
                            }
                        }
                        _ = attrs_by_group.insert(include_group.clone(), attrs);
                    } else {
                        errors.push(Error::UnresolvedExtendsRef {
                            group_id: unresolved_group.group.id.clone(),
                            extends_ref: include_group.clone(),
                            provenance: unresolved_group.provenance.clone(),
                        });
                        all_resolved = false;
                    }
                }

                if all_resolved {
                    unresolved_group.attributes = resolve_inheritance_attrs_unified(
                        &unresolved_group.group.id,
                        &unresolved_group.attributes,
                        attrs_by_group
                            .iter()
                            .map(|(id, attrs)| (id.as_str(), attrs.as_slice()))
                            .collect(),
                        unresolved_group.group.lineage.as_mut(),
                    );
                    add_resolved_group_to_index(
                        &mut group_index,
                        unresolved_group,
                        &mut resolved_group_count,
                    );
                }
            }
        }

        if errors.is_empty() {
            break;
        }

<<<<<<< HEAD
        log::debug!(
            "Resolved {} extends in this iteration, found errors {:#?}",
            resolved_group_count,
            errors
=======
        log::info!(
            "Resolved {resolved_group_count} extends in this iteration, found errors {errors:#?}"
>>>>>>> 7ee54dc1
        );
        // If we still have unresolved `extends` but we did not resolve any
        // `extends` in the last iteration, we are stuck in an infinite loop.
        // It means that we have an issue with the semantic convention
        // specifications.
        if resolved_group_count == 0 {
            return Err(Error::CompoundError(errors));
        }
    }
    Ok(())
}

fn resolve_inheritance_attrs_unified(
    group_id: &str,
    attrs_group: &[UnresolvedAttribute],
    include_groups: Vec<(&str, &[UnresolvedAttribute])>,
    group_lineage: Option<&mut GroupLineage>,
) -> Vec<UnresolvedAttribute> {
    struct AttrWithLineage {
        spec: AttributeSpec,
        lineage: AttributeLineage,
    }

    // A map attribute_id -> attribute_spec + lineage.
    //
    // Note: we use a BTreeMap to ensure that the attributes are sorted by
    // their id in the resolved registry. This is useful for unit tests to
    // ensure that the resolved registry is easy to compare.
    let mut inherited_attrs = BTreeMap::new();

    // Inherit the attributes from all included groups.
    for (parent_group_id, included_group) in include_groups {
        for parent_attr in included_group.iter() {
            let attr_id = parent_attr.spec.id();
            let lineage = AttributeLineage::inherit_from(parent_group_id, &parent_attr.spec);
            log::debug!(
                "Inheriting attribute {} from group {}, resolved to {:#?}",
                attr_id,
                parent_group_id,
                lineage.source_group
            );
            _ = inherited_attrs.insert(
                attr_id.clone(),
                AttrWithLineage {
                    spec: parent_attr.spec.clone(),
                    lineage,
                },
            );
        }
    }

    // Override the inherited attributes with the attributes from the group.
    for attr in attrs_group.iter() {
        match &attr.spec {
            AttributeSpec::Ref { r#ref, .. } => {
                if let Some(AttrWithLineage {
                    spec: parent_attr,
                    lineage,
                }) = inherited_attrs.get_mut(r#ref)
                {
                    *parent_attr = resolve_inheritance_attr(&attr.spec, parent_attr, lineage);
                } else {
                    _ = inherited_attrs.insert(
                        r#ref.clone(),
                        AttrWithLineage {
                            spec: attr.spec.clone(),
                            lineage: AttributeLineage::new(group_id),
                        },
                    );
                }
            }
            AttributeSpec::Id { id, .. } => {
                _ = inherited_attrs.insert(
                    id.clone(),
                    AttrWithLineage {
                        spec: attr.spec.clone(),
                        lineage: AttributeLineage::new(group_id),
                    },
                );
            }
        }
    }

    let inherited_attrs = inherited_attrs.into_values();
    if let Some(group_lineage) = group_lineage {
        inherited_attrs
            .map(|attr_with_lineage| {
                if !attr_with_lineage.lineage.is_empty() {
                    group_lineage.add_attribute_lineage(
                        attr_with_lineage.spec.id(),
                        attr_with_lineage.lineage,
                    );
                }
                UnresolvedAttribute {
                    spec: attr_with_lineage.spec,
                }
            })
            .collect()
    } else {
        inherited_attrs
            .map(|attr_with_lineage| UnresolvedAttribute {
                spec: attr_with_lineage.spec,
            })
            .collect()
    }
}

fn resolve_inheritance_attr(
    attr: &AttributeSpec,
    parent_attr: &AttributeSpec,
    lineage: &mut AttributeLineage,
) -> AttributeSpec {
    match attr {
        AttributeSpec::Ref {
            r#ref,
            brief,
            examples,
            tag,
            requirement_level,
            sampling_relevant,
            note,
            stability,
            deprecated,
            prefix,
            annotations,
            role,
        } => {
            match parent_attr {
                AttributeSpec::Ref {
                    brief: parent_brief,
                    examples: parent_examples,
                    tag: parent_tag,
                    requirement_level: parent_requirement_level,
                    sampling_relevant: parent_sampling_relevant,
                    note: parent_note,
                    stability: parent_stability,
                    deprecated: parent_deprecated,
                    prefix: parent_prefix,
                    annotations: parent_annotations,
                    role: parent_role,
                    ..
                } => {
                    // attr and attr_parent are both references.
                    AttributeSpec::Ref {
                        r#ref: r#ref.clone(),
                        brief: lineage.optional_brief(brief, parent_brief),
                        examples: lineage.examples(examples, parent_examples),
                        tag: lineage.tag(tag, parent_tag),
                        requirement_level: lineage.optional_requirement_level(
                            requirement_level,
                            parent_requirement_level,
                        ),
                        sampling_relevant: lineage
                            .sampling_relevant(sampling_relevant, parent_sampling_relevant),
                        note: lineage.optional_note(note, parent_note),
                        stability: lineage.stability(stability, parent_stability),
                        deprecated: lineage.deprecated(deprecated, parent_deprecated),
                        prefix: lineage.prefix(prefix, parent_prefix),
                        annotations: lineage.annotations(annotations, parent_annotations),
                        role: lineage.optional_role(role, parent_role),
                    }
                }
                AttributeSpec::Id {
                    r#type: parent_type,
                    brief: parent_brief,
                    examples: parent_examples,
                    tag: parent_tag,
                    requirement_level: parent_requirement_level,
                    sampling_relevant: parent_sampling_relevant,
                    note: parent_note,
                    stability: parent_stability,
                    deprecated: parent_deprecated,
                    annotations: parent_annotations,
                    role: parent_role,
                    ..
                } => {
                    // attr is a reference and attr_parent is an id.
                    // We need to override the reference with the id.
                    AttributeSpec::Id {
                        id: r#ref.clone(),
                        r#type: parent_type.clone(),
                        brief: lineage.optional_brief(brief, parent_brief),
                        examples: lineage.examples(examples, parent_examples),
                        tag: lineage.tag(tag, parent_tag),
                        requirement_level: lineage
                            .requirement_level(requirement_level, parent_requirement_level),
                        sampling_relevant: lineage
                            .sampling_relevant(sampling_relevant, parent_sampling_relevant),
                        note: lineage.note(note, parent_note),
                        stability: lineage.stability(stability, parent_stability),
                        deprecated: lineage.deprecated(deprecated, parent_deprecated),
                        annotations: lineage.annotations(annotations, parent_annotations),
                        role: lineage.optional_role(role, parent_role),
                    }
                }
            }
        }
        AttributeSpec::Id { .. } => attr.clone(),
    }
}

#[cfg(test)]
mod tests {
    use std::error::Error;
    use std::fs::OpenOptions;
    use std::path::PathBuf;

    use glob::glob;
    use serde::Serialize;
    use weaver_common::result::WResult;
    use weaver_diff::canonicalize_json_string;
    use weaver_resolved_schema::attribute;
    use weaver_resolved_schema::registry::Registry;
    use weaver_semconv::group::GroupType;
    use weaver_semconv::provenance::Provenance;
    use weaver_semconv::registry::SemConvRegistry;

    use crate::attribute::AttributeCatalog;
    use crate::registry::resolve_semconv_registry;
    use crate::SchemaResolver;

    /// Test the resolution of semantic convention registries stored in the
    /// data directory. The provided test cases cover the following resolution
    /// scenarios:
    /// - Attribute references.
    /// - Extends references.
    ///
    /// Each test is stored in a directory named `registry-test-*` and contains
    /// the following directory and files:
    /// - directory `registry` containing the semantic convention specifications
    ///   in YAML format.
    /// - file `expected-attribute-catalog.json` containing the expected
    ///   attribute catalog in JSON format.
    /// - file `expected-registry.json` containing the expected registry in
    ///   JSON format.
    #[test]
    #[allow(clippy::print_stdout)]
    fn test_registry_resolution() {
        // Iterate over all directories in the data directory and
        // starting with registry-test-*
        for test_entry in glob("data/registry-test-*").expect("Failed to read glob pattern") {
            let path_buf = test_entry.expect("Failed to read test directory");
            let test_dir = path_buf
                .to_str()
                .expect("Failed to convert test directory to string");

            // if !test_dir.ends_with("registry-test-7-spans") {
            //     // Skip the test for now as it is not yet supported.
            //     continue;
            // }
            println!("Testing `{test_dir}`");

            // Delete all the files in the observed_output/target directory
            // before generating the new files.
            std::fs::remove_dir_all(format!("observed_output/{test_dir}")).unwrap_or_default();
            let observed_output_dir = PathBuf::from(format!("observed_output/{test_dir}"));
            std::fs::create_dir_all(observed_output_dir.clone())
                .expect("Failed to create observed output directory");

            let registry_id = "default";
            let result = SemConvRegistry::try_from_path_pattern(
                registry_id,
                &format!("{test_dir}/registry/*.yaml"),
            );
            let sc_specs = result
                .ignore(|e| {
                    // Ignore prefix errors on tests of prefix.
                    test_dir.contains("prefix")
                        && matches!(
                            e,
                            weaver_semconv::Error::InvalidGroupUsesPrefix {
                                path_or_url: _,
                                group_id: _
                            }
                        )
                })
                .ignore(|e| {
                    matches!(
                        e,
                        weaver_semconv::Error::UnstableFileVersion {
                            version: _,
                            provenance: _,
                        }
                    )
                })
                .into_result_failing_non_fatal()
                .expect("Failed to load semconv specs");

            let mut attr_catalog = AttributeCatalog::default();
            let observed_registry =
                resolve_semconv_registry(&mut attr_catalog, "https://127.0.0.1", &sc_specs, false)
                    .into_result_failing_non_fatal();

            // Check that the resolved attribute catalog matches the expected attribute catalog.
            let observed_attr_catalog = attr_catalog.drain_attributes();

            // Check presence of an `expected-errors.json` file.
            // If the file is present, the test is expected to fail with the errors in the file.
            let expected_errors_file = format!("{test_dir}/expected-errors.json");
            if PathBuf::from(&expected_errors_file).exists() {
                assert!(observed_registry.is_err(), "This test is expected to fail");
                let expected_errors: String = std::fs::read_to_string(&expected_errors_file)
                    .expect("Failed to read expected errors file");
                let observed_errors = serde_json::to_string(&observed_registry).unwrap();
                // TODO - Write observed errors.

                assert_eq!(
                    canonicalize_json_string(&observed_errors).unwrap(),
                    canonicalize_json_string(&expected_errors).unwrap(),
                    "Observed and expected errors don't match for `{}`.\n{}",
                    test_dir,
                    weaver_diff::diff_output(&expected_errors, &observed_errors)
                );
                continue;
            }

            // At this point, the normal behavior of this test is to pass.
            let observed_registry = observed_registry.expect("Failed to resolve the registry");

            // Load the expected registry and attribute catalog.
            let expected_attr_catalog_file = format!("{test_dir}/expected-attribute-catalog.json");
            let expected_attr_catalog: Vec<attribute::Attribute> = serde_json::from_reader(
                std::fs::File::open(expected_attr_catalog_file)
                    .expect("Failed to open expected attribute catalog"),
            )
            .expect("Failed to deserialize expected attribute catalog");

            // Write observed output.
            let observed_attr_catalog_file = OpenOptions::new()
                .create(true)
                .write(true)
                .truncate(true)
                .open(observed_output_dir.join("attribute-catalog.json"))
                .expect("Failed to open observed output file");
            serde_json::to_writer_pretty(observed_attr_catalog_file, &observed_attr_catalog)
                .expect("Failed to write observed output.");
            // Compare values
            assert_eq!(
                observed_attr_catalog, expected_attr_catalog,
                "Observed and expected attribute catalogs don't match for `{}`.\nDiff from expected:\n{}",
                test_dir, weaver_diff::diff_output(&to_json(&expected_attr_catalog), &to_json(&observed_attr_catalog))
            );

            // Check that the resolved registry matches the expected registry.
            let expected_registry: Registry = serde_json::from_reader(
                std::fs::File::open(format!("{test_dir}/expected-registry.json"))
                    .expect("Failed to open expected registry"),
            )
            .expect("Failed to deserialize expected registry");

            // Write observed output.
            let observed_registry_file = OpenOptions::new()
                .create(true)
                .write(true)
                .truncate(true)
                .open(observed_output_dir.join("registry.json"))
                .expect("Failed to open observed output file");
            serde_json::to_writer_pretty(observed_registry_file, &observed_registry)
                .expect("Failed to write observed output.");

            assert_eq!(
                observed_registry,
                expected_registry,
                "Expected and observed registry don't match for `{}`.\nDiff from expected:\n{}",
                test_dir,
                weaver_diff::diff_output(
                    &to_json(&expected_registry),
                    &to_json(&observed_registry)
                )
            );

            // let yaml = serde_yaml::to_string(&observed_registry).unwrap();
            // println!("{}", yaml);
        }
    }

    fn create_registry_from_string(registry_spec: &str) -> WResult<Registry, crate::Error> {
        let mut sc_specs = SemConvRegistry::new("default");
        sc_specs
            .add_semconv_spec_from_string(Provenance::new("main", "<str>"), registry_spec)
            .into_result_failing_non_fatal()
            .expect("Failed to load semconv spec");

        let mut attr_catalog = AttributeCatalog::default();

        resolve_semconv_registry(&mut attr_catalog, "https://127.0.0.1", &sc_specs, false)
    }

    #[test]
    fn test_registry_error_unresolved_extends() {
        let result = create_registry_from_string(
            "
groups:
    - id: group.one
      type: attribute_group
      brief: \"Group one\"
      extends: group.non.existent.one
    - id: group.two
      type: attribute_group
      brief: \"Group two\"
      extends: group.non.existent.two",
        )
        .into_result_failing_non_fatal();

        assert!(result.is_err());

        if let crate::Error::CompoundError(errors) = result.unwrap_err() {
            assert!(errors.len() == 2);
        } else {
            panic!("Expected a CompoundError");
        }
    }

    #[test]
    fn test_registry_error_unresolved_refs() {
        let result = create_registry_from_string(
            "
groups:
    - id: span.one
      type: span
      span_kind: internal
      stability: stable
      brief: 'Span one'
      attributes:
        - ref: non.existent.one
          requirement_level: opt_in
        - ref: non.existent.two
          requirement_level: opt_in",
        )
        .into_result_failing_non_fatal();

        assert!(result.is_err());

        if let crate::Error::CompoundError(errors) = result.unwrap_err() {
            assert!(errors.len() == 2);
        } else {
            panic!("Expected a CompoundError");
        }
    }

    #[test]
    fn test_api_usage() -> Result<(), Box<dyn Error>> {
        let registry_id = "local";

        // Load a semantic convention registry from a local directory.
        // Note: A method is also available to load a registry from a git
        // repository.
        let mut semconv_registry = SemConvRegistry::try_from_path_pattern(
            registry_id,
            "data/registry-test-7-spans/registry/*.yaml",
        )
        .into_result_failing_non_fatal()?;

        // Resolve the semantic convention registry.
        let resolved_schema =
            SchemaResolver::resolve_semantic_convention_registry(&mut semconv_registry, false)
                .into_result_failing_non_fatal()?;

        // Get the resolved registry by its ID.
        let resolved_registry = &resolved_schema.registry;

        // Get the catalog of the resolved telemetry schema.
        let catalog = resolved_schema.catalog();

        // Scan over all the metrics
        let mut metric_count = 0;
        for metric in resolved_registry.groups(GroupType::Metric) {
            metric_count += 1;
            let _resolved_attributes = metric.attributes(catalog)?;
            // Do something with the resolved attributes.
        }
        assert_eq!(
            metric_count, 0,
            "No metric in the resolved registry expected"
        );

        // Scan over all the spans
        let mut span_count = 0;
        for span in resolved_registry.groups(GroupType::Span) {
            span_count += 1;
            let _resolved_attributes = span.attributes(catalog)?;
            // Do something with the resolved attributes.
        }
        assert_eq!(span_count, 10, "10 spans in the resolved registry expected");

        Ok(())
    }

    fn to_json<T: Serialize + ?Sized>(value: &T) -> String {
        serde_json::to_string_pretty(value).unwrap()
    }
}<|MERGE_RESOLUTION|>--- conflicted
+++ resolved
@@ -658,15 +658,8 @@
             break;
         }
 
-<<<<<<< HEAD
         log::debug!(
-            "Resolved {} extends in this iteration, found errors {:#?}",
-            resolved_group_count,
-            errors
-=======
-        log::info!(
             "Resolved {resolved_group_count} extends in this iteration, found errors {errors:#?}"
->>>>>>> 7ee54dc1
         );
         // If we still have unresolved `extends` but we did not resolve any
         // `extends` in the last iteration, we are stuck in an infinite loop.
