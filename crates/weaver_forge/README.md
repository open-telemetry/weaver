--- conflicted
+++ resolved
@@ -789,11 +789,6 @@
    * It can contain multiple lines.
    * Lorem ipsum dolor sit amet, consectetur adipiscing
    * elit sed do eiusmod tempor incididunt ut labore et dolore magna aliqua.</blockquote>
-<<<<<<< HEAD
-   * <p>
-=======
-   * 
->>>>>>> c5c66ba2
    * <blockquote>
    * [!NOTE] Something very important here</blockquote>
    */
