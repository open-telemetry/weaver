--- conflicted
+++ resolved
@@ -45,13 +45,8 @@
 
 [dev-dependencies]
 opentelemetry = { version = "0.22.0", features = ["trace", "metrics", "logs", "otel_unstable"] }
-<<<<<<< HEAD
-opentelemetry_sdk = { version = "0.22.1", features = ["trace", "metrics", "logs"] }
-opentelemetry-stdout = { version = "0.3.0", features = ["trace", "metrics", "logs"] }
+opentelemetry_sdk = { version = "0.24.0", features = ["trace", "metrics", "logs"] }
+opentelemetry-stdout = { version = "0.5.0", features = ["trace", "metrics", "logs"] }
 
 [package.metadata.cargo-machete]
-ignored = ["serde_regex"]
-=======
-opentelemetry_sdk = { version = "0.24.0", features = ["trace", "metrics", "logs"] }
-opentelemetry-stdout = { version = "0.5.0", features = ["trace", "metrics", "logs"] }
->>>>>>> 9219ccc5
+ignored = ["serde_regex"]