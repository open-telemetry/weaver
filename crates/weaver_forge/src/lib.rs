// SPDX-License-Identifier: Apache-2.0

#![doc = include_str!("../README.md")]

use std::borrow::Cow;
use std::collections::HashMap;
use std::ffi::OsString;
use std::fmt::{Debug, Display, Formatter};
use std::fs;
use std::path::{Path, PathBuf};
use std::sync::{Arc, Mutex};

use jaq_interpret::Val;
use minijinja::syntax::SyntaxConfig;
use minijinja::value::{from_args, Object};
use minijinja::{Environment, ErrorKind, State, Value};
use rayon::iter::IntoParallelIterator;
use rayon::iter::ParallelIterator;
use serde::Serialize;

use error::Error;
use error::Error::{
    ContextSerializationFailed, InvalidTemplateFile, TemplateEvaluationFailed,
    WriteGeneratedCodeFailed,
};
use weaver_common::error::handle_errors;
use weaver_common::Logger;

use crate::config::{ApplicationMode, Params, WeaverConfig};
use crate::debug::error_summary;
use crate::error::Error::InvalidConfigFile;
use crate::extensions::{ansi, case, code, otel, util};
use crate::file_loader::FileLoader;
use crate::filter::Filter;
use crate::registry::{ResolvedGroup, ResolvedRegistry};

pub mod config;
pub mod debug;
pub mod error;
pub mod extensions;
pub mod file_loader;
mod filter;
pub mod registry;

/// Name of the Weaver configuration file.
pub const WEAVER_YAML: &str = "weaver.yaml";

<<<<<<< HEAD
// Jinja syntax delimiters
=======
// Definition of the Jinja syntax delimiters
>>>>>>> e4860b4e

/// Constant defining the start of a Jinja block.
pub const BLOCK_START: &str = "{%";

/// Constant defining the end of a Jinja block.
pub const BLOCK_END: &str = "%}";

/// Constant defining the start of a Jinja variable.
pub const VARIABLE_START: &str = "{{";

/// Constant defining the end of a Jinja variable.
pub const VARIABLE_END: &str = "}}";

/// Constant defining the start of a Jinja comment.
pub const COMMENT_START: &str = "{#";

/// Constant defining the end of a Jinja comment.
pub const COMMEND_END: &str = "#}";

/// Enumeration defining where the output of program execution should be directed.
#[derive(Debug, Clone)]
pub enum OutputDirective {
    /// Write the generated content to the standard output.
    Stdout,
    /// Write the generated content to the standard error.
    Stderr,
    /// Write the generated content to a file.
    File,
}

/// A template object accessible from the template.
#[derive(Debug, Clone)]
struct TemplateObject {
    file_name: Arc<Mutex<String>>,
}

impl TemplateObject {
    /// Get the file name of the template.
    fn file_name(&self) -> PathBuf {
        PathBuf::from(self.file_name.lock().expect("Lock poisoned").clone())
    }
}

impl Object for TemplateObject {
    fn call_method(
        self: &Arc<Self>,
        _state: &State<'_, '_>,
        name: &str,
        args: &[Value],
    ) -> Result<Value, minijinja::Error> {
        if name == "set_file_name" {
            let (file_name,): (&str,) = from_args(args)?;
            file_name.clone_into(&mut self.file_name.lock().expect("Lock poisoned"));
            Ok(Value::from(""))
        } else {
            Err(minijinja::Error::new(
                ErrorKind::UnknownMethod,
                format!("template has no method named {name}"),
            ))
        }
    }
}

/// A params object accessible from the template.
#[derive(Debug, Clone)]
struct ParamsObject {
    params: HashMap<String, Value>,
}

impl ParamsObject {
    /// Creates a new params object.
    pub(crate) fn new(params: HashMap<String, serde_yaml::Value>) -> Self {
        let mut new_params = HashMap::new();
        for (key, value) in params {
            _ = new_params.insert(key, Value::from_serialize(&value));
        }
        Self { params: new_params }
    }
}

impl Display for ParamsObject {
    fn fmt(&self, f: &mut Formatter<'_>) -> std::fmt::Result {
        f.write_str(&format!("{:#?}", self.params))
    }
}

impl Object for ParamsObject {
    /// Given a key, looks up the associated value.
    fn get_value(self: &Arc<Self>, key: &Value) -> Option<Value> {
        let key = key.to_string();
        self.params.get(&key).cloned()
    }
}

/// Template engine for generating artifacts from a semantic convention
/// registry and telemetry schema.
pub struct TemplateEngine {
    /// File loader used by the engine.
    file_loader: Arc<dyn FileLoader + Send + Sync + 'static>,

    /// Target configuration
    target_config: WeaverConfig,
}

/// Global context for the template engine.
#[derive(Serialize, Debug)]
pub struct Context<'a> {
    /// The semantic convention registry.
    pub registry: &'a ResolvedRegistry,
    /// The group to generate doc or code for.
    pub group: Option<&'a ResolvedGroup>,
    /// The groups to generate doc or code for.
    pub groups: Option<Vec<&'a ResolvedGroup>>,
}

/// Global context for the template engine.
#[derive(Serialize, Debug)]
pub struct NewContext<'a> {
    /// The semantic convention registry.
    pub ctx: &'a serde_json::Value,
}

/// Convert a context into a serde_json::Value.
impl TryInto<serde_json::Value> for NewContext<'_> {
    type Error = Error;

    fn try_into(self) -> Result<serde_json::Value, Self::Error> {
        serde_json::to_value(self).map_err(|e| ContextSerializationFailed {
            error: e.to_string(),
        })
    }
}

impl TemplateEngine {
    /// Create a new template engine for the given Weaver config.
    pub fn new(
        mut config: WeaverConfig,
        loader: impl FileLoader + Send + Sync + 'static,
        params: Params,
    ) -> Self {
        // Override the params defined in the `weaver.yaml` file with the params provided
        // in the command line.
        for (name, value) in params.params {
            _ = config
                .params
                .get_or_insert_with(HashMap::new)
                .insert(name, value);
        }

        Self {
            file_loader: Arc::new(loader),
            target_config: config,
        }
    }

    /// Generate a template snippet from serializable context and a snippet identifier.
    ///
    /// # Arguments
    ///
    /// * `log` - The logger to use for logging
    /// * `context` - The context to use when generating snippets.
    /// * `snippet_id` - The template to use when rendering the snippet.
    pub fn generate_snippet<T: Serialize>(
        &self,
        context: &T,
        snippet_id: String,
    ) -> Result<String, Error> {
        // TODO - find the snippet by id.

        // Create a read-only context for the filter evaluations
        let context = serde_json::to_value(context).map_err(|e| ContextSerializationFailed {
            error: e.to_string(),
        })?;

        let engine = self.template_engine()?;
        let template = engine
            .get_template(&snippet_id)
            .map_err(error::jinja_err_convert)?;
        let result = template.render(context).map_err(error::jinja_err_convert)?;
        Ok(result)
    }

    /// Generate artifacts from a serializable context and a template directory,
    /// in parallel.
    ///
    /// # Arguments
    ///
    /// * `log` - The logger to use for logging.
    /// * `context` - The context to use for generating the artifacts.
    /// * `output_dir` - The directory where the generated artifacts will be saved.
    ///
    /// # Returns
    ///
    /// * `Ok(())` if the artifacts were generated successfully.
    /// * `Err(error)` if an error occurred during the generation of the artifacts.
    pub fn generate<T: Serialize>(
        &self,
        log: impl Logger + Clone + Sync,
        context: &T,
        output_dir: &Path,
        output_directive: &OutputDirective,
    ) -> Result<(), Error> {
        let files = self.file_loader.all_files();
        let tmpl_matcher = self.target_config.template_matcher()?;

        // Create a read-only context for the filter evaluations
        let context = serde_json::to_value(context).map_err(|e| ContextSerializationFailed {
            error: e.to_string(),
        })?;

        let mut errors = Vec::new();

        // Build JQ context from the params.
        let (jq_vars, jq_ctx): (Vec<String>, Vec<serde_json::Value>) =
            self.target_config.params.as_ref().map_or_else(
                || (Vec::new(), Vec::new()), // If self.target_config.params is None, return empty vectors
                |params| {
                    params
                        .iter()
                        .filter_map(|(k, v)| {
                            let json_value = match serde_json::to_value(v) {
                                Ok(json_value) => json_value,
                                Err(e) => {
                                    errors.push(ContextSerializationFailed {
                                        error: e.to_string(),
                                    });
                                    return None;
                                }
                            };
                            Some((k.clone(), json_value))
                        })
                        .unzip()
                },
            );

        // Process all files in parallel
        // - Filter the files that match the template pattern
        // - Apply the filter to the context
        // - Evaluate the template with the filtered context based on the
        // application mode.
        //   - If the application mode is single, the filtered context is
        // evaluated as a single object.
        //   - If the application mode is each, the filtered context is
        // evaluated as an array of objects and each object is evaluated
        // independently and in parallel with the same template.
        let mut errs = files
            .into_par_iter()
            .filter_map(|relative_path| {
                for template in tmpl_matcher.matches(relative_path.clone()) {
                    let filter = match Filter::try_new(template.filter.as_str(), jq_vars.clone()) {
                        Ok(filter) => filter,
                        Err(e) => return Some(e),
                    };
                    // `jaq_interpret::val::Val` is not Sync, so we need to convert json_values to
                    // jaq_interpret::val::Val here.
                    let jq_ctx = jq_ctx
                        .iter()
                        .map(|v| Val::from(v.clone()))
                        .collect::<Vec<_>>();
                    let filtered_result = match filter.apply(context.clone(), jq_ctx) {
                        Ok(result) => result,
                        Err(e) => return Some(e),
                    };

                    match template.application_mode {
                        // The filtered result is evaluated as a single object
                        ApplicationMode::Single => {
                            if filtered_result.is_null()
                                || (filtered_result.is_array()
                                    && filtered_result.as_array().expect("is_array").is_empty())
                            {
                                // Skip the template evaluation if the filtered result is null or an empty array
                                continue;
                            }
                            if let Err(e) = self.evaluate_template(
                                log.clone(),
                                NewContext {
                                    ctx: &filtered_result,
                                }
                                .try_into()
                                .ok()?,
                                relative_path.as_path(),
                                output_directive,
                                output_dir,
                            ) {
                                return Some(e);
                            }
                        }
                        // The filtered result is evaluated as an array of objects
                        // and each object is evaluated independently and in parallel
                        // with the same template.
                        ApplicationMode::Each => {
                            if let Some(values) = filtered_result.as_array() {
                                let errs = values
                                    .into_par_iter()
                                    .filter_map(|result| {
                                        if let Err(e) = self.evaluate_template(
                                            log.clone(),
                                            NewContext { ctx: result }.try_into().ok()?,
                                            relative_path.as_path(),
                                            output_directive,
                                            output_dir,
                                        ) {
                                            return Some(e);
                                        }
                                        None
                                    })
                                    .collect::<Vec<Error>>();
                                if !errs.is_empty() {
                                    return Some(Error::compound_error(errs));
                                }
                            } else if let Err(e) = self.evaluate_template(
                                log.clone(),
                                NewContext {
                                    ctx: &filtered_result,
                                }
                                .try_into()
                                .ok()?,
                                relative_path.as_path(),
                                output_directive,
                                output_dir,
                            ) {
                                return Some(e);
                            }
                        }
                    }
                }
                None
            })
            .collect::<Vec<Error>>();

        errs.extend(errors);
        handle_errors(errs)
    }

    #[allow(clippy::print_stdout)] // This is used for the OutputDirective::Stdout variant
    #[allow(clippy::print_stderr)] // This is used for the OutputDirective::Stderr variant
    fn evaluate_template(
        &self,
        log: impl Logger + Clone + Sync,
        ctx: serde_json::Value,
        template_path: &Path,
        output_directive: &OutputDirective,
        output_dir: &Path,
    ) -> Result<(), Error> {
        // By default, the file name is the template file name without the extension ".j2"
        let file_name = template_path
            .file_name()
            .unwrap_or_default()
            .to_string_lossy()
            .trim_end_matches(".j2")
            .to_owned();
        let template_object = TemplateObject {
            file_name: Arc::new(Mutex::new(file_name)),
        };
        let mut engine = self.template_engine()?;
        let template_file = template_path.to_str().ok_or(InvalidTemplateFile {
            template: template_path.to_path_buf(),
            error: "".to_owned(),
        })?;

        engine.add_global("template", Value::from_object(template_object.clone()));
        engine.add_global(
            "params",
            Value::from_object(ParamsObject::new(
                self.target_config.params.clone().unwrap_or_default(),
            )),
        );

        let template = engine.get_template(template_file).map_err(|e| {
            let templates = engine
                .templates()
                .map(|(name, _)| name.to_owned())
                .collect::<Vec<_>>();
            let error = format!("{}. Available templates: {:?}", e, templates);
            InvalidTemplateFile {
                template: template_file.into(),
                error,
            }
        })?;

        let output = template
            .render(ctx.clone())
            .map_err(|e| TemplateEvaluationFailed {
                template: template_path.to_path_buf(),
                error_id: e.to_string(),
                error: error_summary(e),
            })?;
        match output_directive {
            OutputDirective::Stdout => {
                println!("{}", output);
            }
            OutputDirective::Stderr => {
                eprintln!("{}", output);
            }
            OutputDirective::File => {
                let generated_file =
                    Self::save_generated_code(output_dir, template_object.file_name(), output)?;
                log.success(&format!("Generated file {:?}", generated_file));
            }
        }
        Ok(())
    }

    /// Create a new template engine based on the target configuration.
    fn template_engine(&self) -> Result<Environment<'_>, Error> {
        let mut env = Environment::new();
        let template_syntax = self.target_config.template_syntax.clone();

        let syntax = SyntaxConfig::builder()
            .block_delimiters(
                Cow::Owned(
                    template_syntax
                        .block_start
                        .unwrap_or_else(|| BLOCK_START.to_owned()),
                ),
                Cow::Owned(
                    template_syntax
                        .block_end
                        .unwrap_or_else(|| BLOCK_END.to_owned()),
                ),
            )
            .variable_delimiters(
                Cow::Owned(
                    template_syntax
                        .variable_start
                        .unwrap_or_else(|| VARIABLE_START.to_owned()),
                ),
                Cow::Owned(
                    template_syntax
                        .variable_end
                        .unwrap_or_else(|| VARIABLE_END.to_owned()),
                ),
            )
            .comment_delimiters(
                Cow::Owned(
                    template_syntax
                        .comment_start
                        .unwrap_or_else(|| COMMENT_START.to_owned()),
                ),
                Cow::Owned(
                    template_syntax
                        .comment_end
                        .unwrap_or_else(|| COMMEND_END.to_owned()),
                ),
            )
            .build()
            .map_err(|e| InvalidConfigFile {
                config_file: PathBuf::from(OsString::from(&self.file_loader.root()))
                    .join(WEAVER_YAML),
                error: e.to_string(),
            })?;

        // Add minijinja contrib support
        minijinja_contrib::add_to_environment(&mut env);
        // Add minijinja py-compat support to improve compatibility with Python Jinja2
        env.set_unknown_method_callback(minijinja_contrib::pycompat::unknown_method_callback);

        let file_loader = self.file_loader.clone();
        env.set_loader(move |name| {
            file_loader
                .load_file(name)
                .map_err(|e| minijinja::Error::new(ErrorKind::InvalidOperation, e.to_string()))
                .map(|opt_file_content| opt_file_content.map(|file_content| file_content.content))
        });
        env.set_syntax(syntax);

        // Jinja whitespace control
        // https://docs.rs/minijinja/latest/minijinja/syntax/index.html#whitespace-control
        let whitespace_control = self.target_config.whitespace_control.clone();
        env.set_trim_blocks(whitespace_control.trim_blocks.unwrap_or_default());
        env.set_lstrip_blocks(whitespace_control.lstrip_blocks.unwrap_or_default());
        env.set_keep_trailing_newline(whitespace_control.keep_trailing_newline.unwrap_or_default());

        code::add_filters(&mut env, &self.target_config);
        ansi::add_filters(&mut env);
        case::add_filters(&mut env, &self.target_config);
        otel::add_tests_and_filters(&mut env);
        util::add_filters(&mut env, &self.target_config);

        Ok(env)
    }

    /// Save the generated code to the output directory.
    fn save_generated_code(
        output_dir: &Path,
        relative_path: PathBuf,
        generated_code: String,
    ) -> Result<PathBuf, Error> {
        // Create all intermediary directories if they don't exist
        let output_file_path = output_dir.join(relative_path);
        if let Some(parent_dir) = output_file_path.parent() {
            if let Err(e) = fs::create_dir_all(parent_dir) {
                return Err(WriteGeneratedCodeFailed {
                    template: output_file_path.clone(),
                    error: format!("{}", e),
                });
            }
        }

        // Write the generated code to the output directory
        fs::write(output_file_path.clone(), generated_code).map_err(|e| {
            WriteGeneratedCodeFailed {
                template: output_file_path.clone(),
                error: format!("{}", e),
            }
        })?;

        Ok(output_file_path)
    }
}

#[cfg(test)]
mod tests {
    use std::path::Path;

    use globset::Glob;
    use serde::Serialize;

    use weaver_common::TestLogger;
    use weaver_diff::diff_dir;
    use weaver_resolver::SchemaResolver;
    use weaver_semconv::registry::SemConvRegistry;

    use crate::config::{ApplicationMode, CaseConvention, Params, TemplateConfig, WeaverConfig};
    use crate::debug::print_dedup_errors;
    use crate::extensions::case::case_converter;
    use crate::file_loader::FileSystemFileLoader;
    use crate::registry::ResolvedRegistry;
    use crate::OutputDirective;

    #[test]
    fn test_case_converter() {
        struct TestCase {
            input: &'static str,
            expected: &'static str,
            case: CaseConvention,
        }

        let test_cases = vec![
            TestCase {
                input: "ThisIsATest",
                expected: "this is a test",
                case: CaseConvention::LowerCase,
            },
            TestCase {
                input: "This is a K8S TEST",
                expected: "this is a k8s test",
                case: CaseConvention::LowerCase,
            },
            TestCase {
                input: "ThisIsATest",
                expected: "THIS IS A TEST",
                case: CaseConvention::UpperCase,
            },
            TestCase {
                input: "This is a TEST",
                expected: "THIS IS A TEST",
                case: CaseConvention::UpperCase,
            },
            TestCase {
                input: "ThisIsATest",
                expected: "This Is A Test",
                case: CaseConvention::TitleCase,
            },
            TestCase {
                input: "This is a k8s TEST",
                expected: "This Is A K8s Test",
                case: CaseConvention::TitleCase,
            },
            TestCase {
                input: "ThisIsATest",
                expected: "this_is_a_test",
                case: CaseConvention::SnakeCase,
            },
            TestCase {
                input: "This is a test",
                expected: "this_is_a_test",
                case: CaseConvention::SnakeCase,
            },
            TestCase {
                input: "ThisIsATest",
                expected: "ThisIsATest",
                case: CaseConvention::PascalCase,
            },
            TestCase {
                input: "This is a test",
                expected: "ThisIsATest",
                case: CaseConvention::PascalCase,
            },
            TestCase {
                input: "ThisIsATest",
                expected: "thisIsATest",
                case: CaseConvention::CamelCase,
            },
            TestCase {
                input: "This is a test",
                expected: "thisIsATest",
                case: CaseConvention::CamelCase,
            },
            TestCase {
                input: "ThisIsATest",
                expected: "this-is-a-test",
                case: CaseConvention::KebabCase,
            },
            TestCase {
                input: "This is a test",
                expected: "this-is-a-test",
                case: CaseConvention::KebabCase,
            },
            TestCase {
                input: "This is a k8s test",
                expected: "this-is-a-k8s-test",
                case: CaseConvention::KebabCase,
            },
            TestCase {
                input: "This is a K8S test",
                expected: "this-is-a-k8s-test",
                case: CaseConvention::KebabCase,
            },
            TestCase {
                input: "This is 2 K8S test",
                expected: "this-is-2-k8s-test",
                case: CaseConvention::KebabCase,
            },
            TestCase {
                input: "ThisIsATest",
                expected: "THIS_IS_A_TEST",
                case: CaseConvention::ScreamingSnakeCase,
            },
            TestCase {
                input: "This is a test",
                expected: "THIS_IS_A_TEST",
                case: CaseConvention::ScreamingSnakeCase,
            },
            TestCase {
                input: "ThisIsATest",
                expected: "THIS-IS-A-TEST",
                case: CaseConvention::ScreamingKebabCase,
            },
            TestCase {
                input: "This is a test",
                expected: "THIS-IS-A-TEST",
                case: CaseConvention::ScreamingKebabCase,
            },
        ];

        for test_case in test_cases {
            let result = case_converter(test_case.case)(test_case.input);
            assert_eq!(result, test_case.expected);
        }
    }

    #[test]
    fn test_template_engine() {
        let logger = TestLogger::default();
        let loader = FileSystemFileLoader::try_new("templates".into(), "test")
            .expect("Failed to create file system loader");
        let config =
            WeaverConfig::try_from_loader(&loader).expect("Failed to load `templates/weaver.yaml`");
        let mut engine = super::TemplateEngine::new(config, loader, Params::default());

        // Add a template configuration for converter.md on top
        // of the default template configuration. This is useful
        // for test coverage purposes.
        let mut templates = engine.target_config.templates.unwrap_or_default();
        templates.push(TemplateConfig {
            pattern: Glob::new("converter.md").unwrap(),
            filter: ".".to_owned(),
            application_mode: ApplicationMode::Single,
        });
        engine.target_config.templates = Some(templates);

        let registry_id = "default";
        let mut registry = SemConvRegistry::try_from_path_pattern(registry_id, "data/*.yaml")
            .expect("Failed to load registry");
        let schema = SchemaResolver::resolve_semantic_convention_registry(&mut registry)
            .expect("Failed to resolve registry");

        let template_registry = ResolvedRegistry::try_from_resolved_registry(
            schema.registry(registry_id).expect("registry not found"),
            schema.catalog(),
        )
        .unwrap_or_else(|e| {
            panic!(
                "Failed to create the context for the template evaluation: {:?}",
                e
            )
        });

        engine
            .generate(
                logger.clone(),
                &template_registry,
                Path::new("observed_output/test"),
                &OutputDirective::File,
            )
            .inspect_err(|e| {
                print_dedup_errors(logger.clone(), e.clone());
            })
            .expect("Failed to generate registry assets");

        assert!(diff_dir("expected_output/test", "observed_output/test").unwrap());
    }

    #[test]
    fn test_whitespace_control() {
        let logger = TestLogger::default();
        let loader = FileSystemFileLoader::try_new("templates".into(), "whitespace_control")
            .expect("Failed to create file system loader");
        let config = WeaverConfig::try_from_loader(&loader).unwrap();
        let engine = super::TemplateEngine::new(config, loader, Params::default());

        let registry_id = "default";
        let mut registry = SemConvRegistry::try_from_path_pattern(registry_id, "data/*.yaml")
            .expect("Failed to load registry");
        let schema = SchemaResolver::resolve_semantic_convention_registry(&mut registry)
            .expect("Failed to resolve registry");

        let template_registry = ResolvedRegistry::try_from_resolved_registry(
            schema.registry(registry_id).expect("registry not found"),
            schema.catalog(),
        )
        .unwrap_or_else(|e| {
            panic!(
                "Failed to create the context for the template evaluation: {:?}",
                e
            )
        });

        engine
            .generate(
                logger.clone(),
                &template_registry,
                Path::new("observed_output/whitespace_control"),
                &OutputDirective::File,
            )
            .inspect_err(|e| {
                print_dedup_errors(logger.clone(), e.clone());
            })
            .expect("Failed to generate registry assets");

        assert!(diff_dir(
            "expected_output/whitespace_control",
            "observed_output/whitespace_control"
        )
        .unwrap());
    }

    #[test]
    fn test_py_compat() {
        #[derive(Serialize)]
        struct Context {
            text: String,
        }

        let logger = TestLogger::default();
        let loader = FileSystemFileLoader::try_new("templates".into(), "py_compat")
            .expect("Failed to create file system loader");
        let config = WeaverConfig::try_from_loader(&loader).unwrap();
        let engine = super::TemplateEngine::new(config, loader, Params::default());
        let context = Context {
            text: "Hello, World!".to_owned(),
        };

        engine
            .generate(
                logger.clone(),
                &context,
                Path::new("observed_output/py_compat"),
                &OutputDirective::File,
            )
            .inspect_err(|e| {
                print_dedup_errors(logger.clone(), e.clone());
            })
            .expect("Failed to generate registry assets");

        assert!(diff_dir("expected_output/py_compat", "observed_output/py_compat").unwrap());
    }
}<|MERGE_RESOLUTION|>--- conflicted
+++ resolved
@@ -45,11 +45,7 @@
 /// Name of the Weaver configuration file.
 pub const WEAVER_YAML: &str = "weaver.yaml";
 
-<<<<<<< HEAD
-// Jinja syntax delimiters
-=======
 // Definition of the Jinja syntax delimiters
->>>>>>> e4860b4e
 
 /// Constant defining the start of a Jinja block.
 pub const BLOCK_START: &str = "{%";
