--- conflicted
+++ resolved
@@ -1,6 +1,3 @@
-<<<<<<< HEAD
-[{"metrics":[{"attributes":[],"brief":"Number of classes currently loaded.","events":[],"id":"metric.jvm.class.count","instrument":"updowncounter","lineage":{"provenance":{"path":"data/jvm-metrics.yaml","registry_id":"default"}},"metric_name":"jvm.class.count","name":null,"root_namespace":"jvm","span_kind":null,"stability":"stable","type":"metric","unit":"{class}"},{"attributes":[],"brief":"Number of classes loaded since JVM start.","events":[],"id":"metric.jvm.class.loaded","instrument":"counter","lineage":{"provenance":{"path":"data/jvm-metrics.yaml","registry_id":"default"}},"metric_name":"jvm.class.loaded","name":null,"root_namespace":"jvm","span_kind":null,"stability":"stable","type":"metric","unit":"{class}"},{"attributes":[],"brief":"Number of classes unloaded since JVM start.","events":[],"id":"metric.jvm.class.unloaded","instrument":"counter","lineage":{"provenance":{"path":"data/jvm-metrics.yaml","registry_id":"default"}},"metric_name":"jvm.class.unloaded","name":null,"root_namespace":"jvm","span_kind":null,"stability":"stable","type":"metric","unit":"{class}"},{"attributes":[],"brief":"Number of processors available to the Java virtual machine.","events":[],"id":"metric.jvm.cpu.count","instrument":"updowncounter","lineage":{"provenance":{"path":"data/jvm-metrics.yaml","registry_id":"default"}},"metric_name":"jvm.cpu.count","name":null,"root_namespace":"jvm","span_kind":null,"stability":"stable","type":"metric","unit":"{cpu}"},{"attributes":[],"brief":"Recent CPU utilization for the process as reported by the JVM.","events":[],"id":"metric.jvm.cpu.recent_utilization","instrument":"gauge","lineage":{"provenance":{"path":"data/jvm-metrics.yaml","registry_id":"default"}},"metric_name":"jvm.cpu.recent_utilization","name":null,"note":"The value range is [0.0,1.0]. This utilization is not defined as being for the specific interval since last measurement (unlike `system.cpu.utilization`). [Reference](https://docs.oracle.com/en/java/javase/17/docs/api/jdk.management/com/sun/management/OperatingSystemMXBean.html#getProcessCpuLoad()).\n","root_namespace":"jvm","span_kind":null,"stability":"stable","type":"metric","unit":"1"},{"attributes":[],"brief":"CPU time used by the process as reported by the JVM.","events":[],"id":"metric.jvm.cpu.time","instrument":"counter","lineage":{"provenance":{"path":"data/jvm-metrics.yaml","registry_id":"default"}},"metric_name":"jvm.cpu.time","name":null,"root_namespace":"jvm","span_kind":null,"stability":"stable","type":"metric","unit":"s"},{"attributes":[{"brief":"Name of the garbage collector.","examples":["G1 Young Generation","G1 Old Generation"],"name":"jvm.gc.name","note":"Garbage collector name is generally obtained via [GarbageCollectionNotificationInfo#getGcName()](https://docs.oracle.com/en/java/javase/11/docs/api/jdk.management/com/sun/management/GarbageCollectionNotificationInfo.html#getGcName()).\n","requirement_level":"recommended","stability":"stable","type":"string"},{"brief":"Name of the garbage collector action.","examples":["end of minor GC","end of major GC"],"name":"jvm.gc.action","note":"Garbage collector action is generally obtained via [GarbageCollectionNotificationInfo#getGcAction()](https://docs.oracle.com/en/java/javase/11/docs/api/jdk.management/com/sun/management/GarbageCollectionNotificationInfo.html#getGcAction()).\n","requirement_level":"recommended","stability":"stable","type":"string"}],"brief":"Duration of JVM garbage collection actions.","events":[],"id":"metric.jvm.gc.duration","instrument":"histogram","lineage":{"provenance":{"path":"data/jvm-metrics.yaml","registry_id":"default"}},"metric_name":"jvm.gc.duration","name":null,"root_namespace":"jvm","span_kind":null,"stability":"stable","type":"metric","unit":"s"},{"attributes":[{"brief":"The type of memory.","examples":["heap","non_heap"],"name":"jvm.memory.type","requirement_level":"recommended","stability":"stable","type":{"allow_custom_values":null,"members":[{"brief":"Heap memory.","deprecated":null,"id":"heap","note":null,"stability":"stable","value":"heap"},{"brief":"Non-heap memory","deprecated":null,"id":"non_heap","note":null,"stability":"stable","value":"non_heap"}]}},{"brief":"Name of the memory pool.","examples":["G1 Old Gen","G1 Eden space","G1 Survivor Space"],"name":"jvm.memory.pool.name","note":"Pool names are generally obtained via [MemoryPoolMXBean#getName()](https://docs.oracle.com/en/java/javase/11/docs/api/java.management/java/lang/management/MemoryPoolMXBean.html#getName()).\n","requirement_level":"recommended","stability":"stable","type":"string"}],"brief":"Measure of memory committed.","events":[],"id":"metric.jvm.memory.committed","instrument":"updowncounter","lineage":{"attributes":{"jvm.memory.pool.name":{"inherited_fields":["brief","examples","note","requirement_level","stability"],"source_group":"attributes.jvm.memory"},"jvm.memory.type":{"inherited_fields":["brief","examples","note","requirement_level","stability"],"source_group":"attributes.jvm.memory"}},"provenance":{"path":"data/jvm-metrics.yaml","registry_id":"default"}},"metric_name":"jvm.memory.committed","name":null,"root_namespace":"jvm","span_kind":null,"stability":"stable","type":"metric","unit":"By"},{"attributes":[{"brief":"The type of memory.","examples":["heap","non_heap"],"name":"jvm.memory.type","requirement_level":"recommended","stability":"stable","type":{"allow_custom_values":null,"members":[{"brief":"Heap memory.","deprecated":null,"id":"heap","note":null,"stability":"stable","value":"heap"},{"brief":"Non-heap memory","deprecated":null,"id":"non_heap","note":null,"stability":"stable","value":"non_heap"}]}},{"brief":"Name of the memory pool.","examples":["G1 Old Gen","G1 Eden space","G1 Survivor Space"],"name":"jvm.memory.pool.name","note":"Pool names are generally obtained via [MemoryPoolMXBean#getName()](https://docs.oracle.com/en/java/javase/11/docs/api/java.management/java/lang/management/MemoryPoolMXBean.html#getName()).\n","requirement_level":"recommended","stability":"stable","type":"string"}],"brief":"Measure of max obtainable memory.","events":[],"id":"metric.jvm.memory.limit","instrument":"updowncounter","lineage":{"attributes":{"jvm.memory.pool.name":{"inherited_fields":["brief","examples","note","requirement_level","stability"],"source_group":"attributes.jvm.memory"},"jvm.memory.type":{"inherited_fields":["brief","examples","note","requirement_level","stability"],"source_group":"attributes.jvm.memory"}},"provenance":{"path":"data/jvm-metrics.yaml","registry_id":"default"}},"metric_name":"jvm.memory.limit","name":null,"root_namespace":"jvm","span_kind":null,"stability":"stable","type":"metric","unit":"By"},{"attributes":[{"brief":"The type of memory.","examples":["heap","non_heap"],"name":"jvm.memory.type","requirement_level":"recommended","stability":"stable","type":{"allow_custom_values":null,"members":[{"brief":"Heap memory.","deprecated":null,"id":"heap","note":null,"stability":"stable","value":"heap"},{"brief":"Non-heap memory","deprecated":null,"id":"non_heap","note":null,"stability":"stable","value":"non_heap"}]}},{"brief":"Name of the memory pool.","examples":["G1 Old Gen","G1 Eden space","G1 Survivor Space"],"name":"jvm.memory.pool.name","note":"Pool names are generally obtained via [MemoryPoolMXBean#getName()](https://docs.oracle.com/en/java/javase/11/docs/api/java.management/java/lang/management/MemoryPoolMXBean.html#getName()).\n","requirement_level":"recommended","stability":"stable","type":"string"}],"brief":"Measure of memory used.","events":[],"id":"metric.jvm.memory.used","instrument":"updowncounter","lineage":{"attributes":{"jvm.memory.pool.name":{"inherited_fields":["brief","examples","note","requirement_level","stability"],"source_group":"attributes.jvm.memory"},"jvm.memory.type":{"inherited_fields":["brief","examples","note","requirement_level","stability"],"source_group":"attributes.jvm.memory"}},"provenance":{"path":"data/jvm-metrics.yaml","registry_id":"default"}},"metric_name":"jvm.memory.used","name":null,"root_namespace":"jvm","span_kind":null,"stability":"stable","type":"metric","unit":"By"},{"attributes":[{"brief":"The type of memory.","examples":["heap","non_heap"],"name":"jvm.memory.type","requirement_level":"recommended","stability":"stable","type":{"allow_custom_values":null,"members":[{"brief":"Heap memory.","deprecated":null,"id":"heap","note":null,"stability":"stable","value":"heap"},{"brief":"Non-heap memory","deprecated":null,"id":"non_heap","note":null,"stability":"stable","value":"non_heap"}]}},{"brief":"Name of the memory pool.","examples":["G1 Old Gen","G1 Eden space","G1 Survivor Space"],"name":"jvm.memory.pool.name","note":"Pool names are generally obtained via [MemoryPoolMXBean#getName()](https://docs.oracle.com/en/java/javase/11/docs/api/java.management/java/lang/management/MemoryPoolMXBean.html#getName()).\n","requirement_level":"recommended","stability":"stable","type":"string"}],"brief":"Measure of memory used, as measured after the most recent garbage collection event on this pool.","events":[],"id":"metric.jvm.memory.used_after_last_gc","instrument":"updowncounter","lineage":{"attributes":{"jvm.memory.pool.name":{"inherited_fields":["brief","examples","note","requirement_level","stability"],"source_group":"attributes.jvm.memory"},"jvm.memory.type":{"inherited_fields":["brief","examples","note","requirement_level","stability"],"source_group":"attributes.jvm.memory"}},"provenance":{"path":"data/jvm-metrics.yaml","registry_id":"default"}},"metric_name":"jvm.memory.used_after_last_gc","name":null,"root_namespace":"jvm","span_kind":null,"stability":"stable","type":"metric","unit":"By"},{"attributes":[{"brief":"Whether the thread is daemon or not.","name":"jvm.thread.daemon","requirement_level":"recommended","stability":"stable","type":"boolean"},{"brief":"State of the thread.","examples":["runnable","blocked"],"name":"jvm.thread.state","requirement_level":"recommended","stability":"stable","type":{"allow_custom_values":null,"members":[{"brief":"A thread that has not yet started is in this state.","deprecated":null,"id":"new","note":null,"stability":"stable","value":"new"},{"brief":"A thread executing in the Java virtual machine is in this state.","deprecated":null,"id":"runnable","note":null,"stability":"stable","value":"runnable"},{"brief":"A thread that is blocked waiting for a monitor lock is in this state.","deprecated":null,"id":"blocked","note":null,"stability":"stable","value":"blocked"},{"brief":"A thread that is waiting indefinitely for another thread to perform a particular action is in this state.","deprecated":null,"id":"waiting","note":null,"stability":"stable","value":"waiting"},{"brief":"A thread that is waiting for another thread to perform an action for up to a specified waiting time is in this state.","deprecated":null,"id":"timed_waiting","note":null,"stability":"stable","value":"timed_waiting"},{"brief":"A thread that has exited is in this state.","deprecated":null,"id":"terminated","note":null,"stability":"stable","value":"terminated"}]}}],"brief":"Number of executing platform threads.","events":[],"id":"metric.jvm.thread.count","instrument":"updowncounter","lineage":{"provenance":{"path":"data/jvm-metrics.yaml","registry_id":"default"}},"metric_name":"jvm.thread.count","name":null,"root_namespace":"jvm","span_kind":null,"stability":"stable","type":"metric","unit":"{thread}"}],"root_namespace":"jvm"}]
-=======
 [
   {
     "metrics": [
@@ -11,7 +8,10 @@
         "id": "metric.jvm.class.count",
         "instrument": "updowncounter",
         "lineage": {
-          "source_file": "data/jvm-metrics.yaml"
+          "provenance": {
+            "path": "data/jvm-metrics.yaml",
+            "registry_id": "default"
+          }
         },
         "metric_name": "jvm.class.count",
         "name": null,
@@ -28,7 +28,10 @@
         "id": "metric.jvm.class.loaded",
         "instrument": "counter",
         "lineage": {
-          "source_file": "data/jvm-metrics.yaml"
+          "provenance": {
+            "path": "data/jvm-metrics.yaml",
+            "registry_id": "default"
+          }
         },
         "metric_name": "jvm.class.loaded",
         "name": null,
@@ -45,7 +48,10 @@
         "id": "metric.jvm.class.unloaded",
         "instrument": "counter",
         "lineage": {
-          "source_file": "data/jvm-metrics.yaml"
+          "provenance": {
+            "path": "data/jvm-metrics.yaml",
+            "registry_id": "default"
+          }
         },
         "metric_name": "jvm.class.unloaded",
         "name": null,
@@ -62,7 +68,10 @@
         "id": "metric.jvm.cpu.count",
         "instrument": "updowncounter",
         "lineage": {
-          "source_file": "data/jvm-metrics.yaml"
+          "provenance": {
+            "path": "data/jvm-metrics.yaml",
+            "registry_id": "default"
+          }
         },
         "metric_name": "jvm.cpu.count",
         "name": null,
@@ -79,7 +88,10 @@
         "id": "metric.jvm.cpu.recent_utilization",
         "instrument": "gauge",
         "lineage": {
-          "source_file": "data/jvm-metrics.yaml"
+          "provenance": {
+            "path": "data/jvm-metrics.yaml",
+            "registry_id": "default"
+          }
         },
         "metric_name": "jvm.cpu.recent_utilization",
         "name": null,
@@ -97,7 +109,10 @@
         "id": "metric.jvm.cpu.time",
         "instrument": "counter",
         "lineage": {
-          "source_file": "data/jvm-metrics.yaml"
+          "provenance": {
+            "path": "data/jvm-metrics.yaml",
+            "registry_id": "default"
+          }
         },
         "metric_name": "jvm.cpu.time",
         "name": null,
@@ -139,7 +154,10 @@
         "id": "metric.jvm.gc.duration",
         "instrument": "histogram",
         "lineage": {
-          "source_file": "data/jvm-metrics.yaml"
+          "provenance": {
+            "path": "data/jvm-metrics.yaml",
+            "registry_id": "default"
+          }
         },
         "metric_name": "jvm.gc.duration",
         "name": null,
@@ -223,7 +241,10 @@
               "source_group": "attributes.jvm.memory"
             }
           },
-          "source_file": "data/jvm-metrics.yaml"
+          "provenance": {
+            "path": "data/jvm-metrics.yaml",
+            "registry_id": "default"
+          }
         },
         "metric_name": "jvm.memory.committed",
         "name": null,
@@ -307,7 +328,10 @@
               "source_group": "attributes.jvm.memory"
             }
           },
-          "source_file": "data/jvm-metrics.yaml"
+          "provenance": {
+            "path": "data/jvm-metrics.yaml",
+            "registry_id": "default"
+          }
         },
         "metric_name": "jvm.memory.limit",
         "name": null,
@@ -394,7 +418,10 @@
               "source_group": "attributes.jvm.memory"
             }
           },
-          "source_file": "data/jvm-metrics.yaml"
+          "provenance": {
+            "path": "data/jvm-metrics.yaml",
+            "registry_id": "default"
+          }
         },
         "metric_name": "jvm.memory.used",
         "name": null,
@@ -478,7 +505,10 @@
               "source_group": "attributes.jvm.memory"
             }
           },
-          "source_file": "data/jvm-metrics.yaml"
+          "provenance": {
+            "path": "data/jvm-metrics.yaml",
+            "registry_id": "default"
+          }
         },
         "metric_name": "jvm.memory.used_after_last_gc",
         "name": null,
@@ -566,7 +596,10 @@
         "id": "metric.jvm.thread.count",
         "instrument": "updowncounter",
         "lineage": {
-          "source_file": "data/jvm-metrics.yaml"
+          "provenance": {
+            "path": "data/jvm-metrics.yaml",
+            "registry_id": "default"
+          }
         },
         "metric_name": "jvm.thread.count",
         "name": null,
@@ -579,5 +612,4 @@
     ],
     "root_namespace": "jvm"
   }
-]
->>>>>>> 0ec4f161
+]