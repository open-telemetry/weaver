--- conflicted
+++ resolved
@@ -643,14 +643,81 @@
     changes
 }
 
+/// A trait that defines a signal, used for performing "diff"
+pub trait Signal {
+    /// The id of the signal.
+    fn id(&self) -> &SignalId;
+    /// The common fields for the signal.
+    fn common(&self) -> &CommonFields;
+}
+
+/// Diffs signal registries.
+#[must_use]
+fn diff_signals<T: Signal>(latest: &[T], baseline: &[T]) -> Vec<SchemaItemChange> {
+    let mut changes = Vec::new();
+    let baseline_signals: HashMap<&SignalId, &T> = baseline.iter().map(|s| (s.id(), s)).collect();
+    let latest_signals: HashMap<&SignalId, &T> = latest.iter().map(|s| (s.id(), s)).collect();
+    for (signal_id, _) in latest_signals.iter() {
+        let baseline_signal = baseline_signals.get(signal_id);
+        if let Some(baseline_signal) = baseline_signal {
+            if let Some(deprecated) = baseline_signal.common().deprecated.as_ref() {
+                // is this a change from the baseline?
+                if let Some(baseline_deprecated) = baseline_signal.common().deprecated.as_ref() {
+                    if deprecated == baseline_deprecated {
+                        continue;
+                    }
+                }
+
+                match deprecated {
+                    Deprecated::Renamed {
+                        renamed_to: rename_to,
+                        note,
+                    } => {
+                        changes.push(SchemaItemChange::Renamed {
+                            old_name: signal_id.to_string(),
+                            new_name: rename_to.clone(),
+                            note: note.clone(),
+                        });
+                    }
+                    Deprecated::Obsoleted { note } => {
+                        changes.push(SchemaItemChange::Obsoleted {
+                            name: signal_id.to_string(),
+                            note: note.clone(),
+                        });
+                    }
+                    Deprecated::Unspecified { note } | Deprecated::Uncategorized { note } => {
+                        changes.push(SchemaItemChange::Uncategorized {
+                            name: signal_id.to_string(),
+                            note: note.clone(),
+                        });
+                    }
+                }
+            }
+        } else {
+            changes.push(SchemaItemChange::Added {
+                name: signal_id.to_string(),
+            });
+        }
+    }
+    // Any signal in the baseline schema that is not present in the latest schema
+    // is considered removed.
+    // Note: This should never occur if the registry evolution process is followed.
+    // However, detecting this case is useful for identifying a violation of the process.
+    for (signal_name, _) in baseline_signals.iter() {
+        if !latest_signals.contains_key(signal_name) {
+            changes.push(SchemaItemChange::Removed {
+                name: signal_name.to_string(),
+            });
+        }
+    }
+    changes
+}
+
 #[cfg(test)]
 mod tests {
 
-<<<<<<< HEAD
     use crate::v2::attribute::Attribute as AttributeV2;
     use crate::{attribute::Attribute, lineage::GroupLineage, registry::Group};
-    use weaver_semconv::{provenance::Provenance, stability::Stability};
-=======
     use weaver_semconv::{provenance::Provenance, stability::Stability};
 
     use crate::{
@@ -658,7 +725,6 @@
         lineage::{AttributeLineage, GroupLineage},
         registry::Group,
     };
->>>>>>> 1c6e5265
 
     use super::*;
 
