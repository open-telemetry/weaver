// SPDX-License-Identifier: Apache-2.0

//! Semantic convention specification.

use crate::group::{GroupSpec, GroupWildcard};
use crate::json_schema::JsonSchemaValidator;
use crate::provenance::Provenance;
use crate::v2::V2SemconvSpec;
use crate::Error;
use schemars::JsonSchema;
use serde::{Deserialize, Serialize};
use std::fs::File;
use std::path::Path;
use weaver_common::result::WResult;

/// A semantic convention file as defined [here](https://github.com/open-telemetry/build-tools/blob/main/semantic-conventions/syntax.md)
/// A semconv file is a collection of semantic convention groups (i.e. [`GroupSpec`]).
#[derive(Serialize, Deserialize, Debug, Clone, JsonSchema)]
#[serde(deny_unknown_fields)]
pub struct SemConvSpec {
    /// The new specification for semantic convention file.
    #[serde(flatten)]
    pub(crate) v2: V2SemconvSpec,

    /// A collection of semantic convention groups or [`GroupSpec`].
    #[serde(default)] // TODO - Should we have disjoint V1 and V2 instead?
    pub(crate) groups: Vec<GroupSpec>,

    /// A list of imports referencing groups defined in a dependent registry.
    #[serde(skip_serializing_if = "Option::is_none")]
    pub(crate) imports: Option<Imports>,
}

/// Imports are used to reference groups defined in a dependent registry.
#[derive(Serialize, Deserialize, Debug, Clone, JsonSchema)]
#[serde(deny_unknown_fields)]
pub struct Imports {
    /// A list of metric group metric_name wildcards.
    #[serde(skip_serializing_if = "Option::is_none")]
    pub metrics: Option<Vec<GroupWildcard>>,

    /// A list of event group name wildcards.
    #[serde(skip_serializing_if = "Option::is_none")]
    pub events: Option<Vec<GroupWildcard>>,

    /// A list of entity group name wildcards.
    #[serde(skip_serializing_if = "Option::is_none")]
    pub entities: Option<Vec<GroupWildcard>>,
}

/// A wrapper for a [`SemConvSpec`] with its provenance.
#[derive(Debug, Clone)]
pub struct SemConvSpecWithProvenance {
    /// The semantic convention spec.
    pub spec: SemConvSpec,
    /// The provenance of the semantic convention spec (path or URL).
    pub provenance: Provenance,
}

impl SemConvSpec {
    fn validate(self, provenance: &str) -> WResult<Self, Error> {
        let mut errors: Vec<Error> = vec![];

        for group in &self.groups {
            match group.validate(provenance) {
                WResult::Ok(_) => {}
                WResult::OkWithNFEs(_, errs) => errors.extend(errs),
                WResult::FatalErr(e) => return WResult::FatalErr(e),
            }
        }

        WResult::with_non_fatal_errors(self, errors)
    }

    /// Returns the list of groups in the semantic convention spec.
    #[must_use]
    pub fn groups(&self) -> &[GroupSpec] {
        &self.groups
    }

    /// Returns the list of imports in the semantic convention spec.
    #[must_use]
    pub fn imports(&self) -> Option<&Imports> {
        self.imports.as_ref()
    }
}

impl SemConvSpecWithProvenance {
    /// Creates a semantic convention spec with provenance from a file.
    ///
    /// # Arguments:
    ///
    /// * `path` - The path to the semantic convention spec.
    ///
    /// # Returns
    ///
    /// The semantic convention with provenance or an error if the semantic
    /// convention spec is invalid.
    pub fn from_file<P: AsRef<Path>>(
        registry_id: &str,
        path: P,
        validator: &JsonSchemaValidator,
    ) -> WResult<SemConvSpecWithProvenance, Error> {
        Self::from_file_with_mapped_path(registry_id, path, validator, |path| path)
    }
    /// Creates a semantic convention spec with provenance from a file.
    ///
    /// # Arguments:
    ///
    /// * `path` - The path to the semantic convention spec.
    ///
    /// # Returns
    ///
    /// The semantic convention with provenance or an error if the semantic
    /// convention spec is invalid.
    pub fn from_file_with_mapped_path<P, F>(
        registry_id: &str,
        path: P,
        validator: &JsonSchemaValidator,
        path_fixer: F,
    ) -> WResult<SemConvSpecWithProvenance, Error>
    where
        P: AsRef<Path>,
        F: Fn(String) -> String,
    {
        fn from_file_or_fatal(
            path: &Path,
            provenance: &str,
            json_schema_validator: &JsonSchemaValidator,
        ) -> Result<SemConvSpec, Error> {
            use serde_yaml::Value;
            use std::io::Seek;

            // Open file
            let mut semconv_file = File::open(path).map_err(|e| Error::RegistryNotFound {
                path_or_url: provenance.to_owned(),
                error: e.to_string(),
            })?;

            // Try direct deserialization first
            match serde_yaml::from_reader::<_, SemConvSpec>(&mut semconv_file) {
                Ok(spec) => Ok(spec),
                Err(e) => {
                    // If serde fails, try to get better errors via jsonschema
                    // Rewind file for second read
                    _ = semconv_file.rewind().ok();

                    let original_error = e.to_string();
                    let value: Result<Value, _> = serde_yaml::from_reader(&mut semconv_file);
                    if let Ok(yaml_value) = value {
                        json_schema_validator.validate_yaml(yaml_value, provenance, e)?;
                    }

                    // Fallback: return original serde error
                    Err(Error::DeserializationError {
                        path_or_url: provenance.to_owned(),
                        error: original_error,
                    })
                }
            }
        }
        let path = path.as_ref().display().to_string();
        let provenance = Provenance::new(registry_id, &path_fixer(path.clone()));
        let raw_spec = match from_file_or_fatal(path.as_ref(), &path, validator) {
            Ok(semconv_spec) => {
                // Important note: the resolution process expects this step of validation to be done for
                // each semantic convention spec.
                semconv_spec.validate(&path)
            }
            Err(e) => WResult::FatalErr(e),
<<<<<<< HEAD
        }
    }

    fn validate(self, provenance: &str) -> WResult<Self, Error> {
        let mut errors: Vec<Error> = vec![];

        for group in &self.groups {
            match group.validate(provenance) {
                WResult::Ok(_) => {}
                WResult::OkWithNFEs(_, errs) => errors.extend(errs),
                WResult::FatalErr(e) => return WResult::FatalErr(e),
            }
        }

        WResult::with_non_fatal_errors(self, errors)
    }

    /// Returns the list of groups in the semantic convention spec.
    #[must_use]
    pub fn groups(&self) -> &[GroupSpec] {
        &self.groups
    }

    /// Returns the list of imports in the semantic convention spec.
    #[must_use]
    pub fn imports(&self) -> Option<&Imports> {
        self.imports.as_ref()
    }

    /// Removes V2 definitions for just V1 definitions.
    #[must_use]
    pub fn erase_v2(self, provenance: &Provenance) -> SemConvSpec {
        if !self.v2.is_empty() {
            let name = format!(
                "registry.{}.{}",
                &provenance.registry_id,
                provenance.path.replace("\\", ".").replace("/", "."),
            );
            SemConvSpec {
                v2: Default::default(),
                groups: self.v2.into_v1_groups(&name),
                imports: self.imports,
            }
        } else {
            self
        }
    }
}

impl SemConvSpecWithProvenance {
    /// Creates a semantic convention spec with provenance from a file.
    ///
    /// # Arguments:
    ///
    /// * `path` - The path to the semantic convention spec.
    ///
    /// # Returns
    ///
    /// The semantic convention with provenance or an error if the semantic
    /// convention spec is invalid.
    pub fn from_file<P: AsRef<Path>>(
        registry_id: &str,
        path: P,
        validator: &JsonSchemaValidator,
    ) -> WResult<SemConvSpecWithProvenance, Error> {
        let path = path.as_ref().display().to_string();
        let provenance = Provenance::new(registry_id, &path);
        SemConvSpec::from_file(path, validator).map(|spec| SemConvSpecWithProvenance {
            spec: spec.erase_v2(&provenance),
            provenance,
        })
=======
        };
        raw_spec.map(|spec| SemConvSpecWithProvenance { spec, provenance })
>>>>>>> 2e6657ed
    }

    /// Creates a semantic convention spec with provenance from a string.
    ///
    /// # Arguments:
    ///
    /// * `provenance` - The provenance of the semantic convention spec.
    /// * `spec` - The semantic convention spec.
    ///
    /// # Returns
    ///
    /// The semantic convention with provenance or an error if the semantic
    /// convention spec is invalid.
    pub(crate) fn from_string(
        provenance: Provenance,
        spec: &str,
    ) -> WResult<SemConvSpecWithProvenance, Error> {
<<<<<<< HEAD
        SemConvSpec::from_string(spec).map(|spec| SemConvSpecWithProvenance {
            spec: spec.erase_v2(&provenance),
            provenance,
        })
=======
        let raw_spec = match serde_yaml::from_str::<SemConvSpec>(spec).map_err(|e| {
            Error::DeserializationError {
                path_or_url: "NA".to_owned(),
                error: e.to_string(),
            }
        }) {
            Ok(semconv_spec) => {
                // Important note: the resolution process expects this step of validation to be done for
                // each semantic convention spec.
                semconv_spec.validate(&provenance.path)
            }
            Err(e) => WResult::FatalErr(e),
        };
        raw_spec.map(|spec| SemConvSpecWithProvenance { spec, provenance })
>>>>>>> 2e6657ed
    }
}

#[cfg(test)]
mod tests {
    use super::*;
    use crate::Error::{
        DeserializationError, InvalidAttribute, InvalidAttributeWarning, InvalidExampleWarning,
        InvalidGroupMissingType, InvalidGroupStability, InvalidSemConvSpec,
        InvalidSpanMissingSpanKind, RegistryNotFound,
    };
    use std::path::PathBuf;

    #[test]
    fn test_semconv_spec_from_file() {
        let validator = JsonSchemaValidator::new();
        // Existing file
        let path = PathBuf::from("data/database.yaml");

        let semconv_spec = SemConvSpecWithProvenance::from_file("test", path, &validator)
            .into_result_failing_non_fatal()
            .unwrap();
        assert_eq!(semconv_spec.spec.groups.len(), 10);

        // Non-existing file
        let path = PathBuf::from("data/non-existing.yaml");
        let semconv_spec = SemConvSpecWithProvenance::from_file("test", path, &validator)
            .into_result_failing_non_fatal();
        assert!(semconv_spec.is_err());
        assert!(matches!(semconv_spec.unwrap_err(), RegistryNotFound { .. }));

        // Invalid file structure
        let path = PathBuf::from("data/invalid/invalid-semconv.yaml");
        let semconv_spec = SemConvSpecWithProvenance::from_file("test", path, &validator)
            .into_result_failing_non_fatal();
        assert!(semconv_spec.is_err());
        assert!(matches!(
            semconv_spec.unwrap_err(),
            InvalidSemConvSpec { .. }
        ));
    }

    #[test]
    fn test_semconv_spec_from_string() {
        // Valid spec
        let spec = r#"
        groups:
          - id: "group1"
            stability: "stable"
            brief: "description1"
            span_kind: "client"
            type: span
            attributes:
              - id: "attr1"
                stability: "stable"
                brief: "description1"
                type: "string"
                examples: "example1"
          - id: "group2"
            stability: "stable"
            brief: "description2"
            span_kind: "server"
            type: span
            attributes:
              - id: "attr2"
                stability: "stable"
                brief: "description2"
                type: "int"
        imports:
          metrics:
            - db.*
          events:
            - db.*
          entities:
            - host
        "#;

        let semconv_spec =
            SemConvSpecWithProvenance::from_string(Provenance::new("registry", "test"), spec)
                .into_result_failing_non_fatal()
                .unwrap()
                .spec;
        assert_eq!(semconv_spec.groups.len(), 2);
        assert!(semconv_spec.imports.is_some());
        assert_eq!(
            semconv_spec
                .imports
                .as_ref()
                .unwrap()
                .metrics
                .as_ref()
                .unwrap()
                .len(),
            1
        );
        assert_eq!(
            semconv_spec
                .imports
                .as_ref()
                .unwrap()
                .events
                .as_ref()
                .unwrap()
                .len(),
            1
        );
        assert_eq!(
            semconv_spec
                .imports
                .as_ref()
                .unwrap()
                .entities
                .as_ref()
                .unwrap()
                .len(),
            1
        );

        // Invalid yaml
        let spec = r#"
        groups:
          -
          -
        "#;
        let semconv_spec =
            SemConvSpecWithProvenance::from_string(Provenance::new("registry", "test"), spec)
                .into_result_failing_non_fatal();
        assert!(semconv_spec.is_err());
        assert!(matches!(
            semconv_spec.unwrap_err(),
            DeserializationError { .. }
        ));

        // Invalid spec
        let spec = r#"
        groups:
          - id: "group1"
            brief: "description1"
            type: span
            attributes:
              - id: "attr1"
                stability: "stable"
                type: "string"
          - id: "group2"
            stability: "stable"
            brief: "description2"
            span_kind: "server"
            type: span
            attributes:
              - id: "attr2"
                type: "int"
          - id: "group3"
            stability: "stable"
            brief: "description3"
            attributes:
              - id: "attr3"
                type: "double"
                stability: stable
                brief: "Brief3"
        "#;
        let semconv_spec =
            SemConvSpecWithProvenance::from_string(Provenance::new("registry", "<str>"), spec)
                .into_result_failing_non_fatal();
        if let Err(Error::CompoundError(errors)) = semconv_spec {
            assert_eq!(errors.len(), 7);
            assert_eq!(
                errors,
                vec![
                    InvalidGroupStability {
                        path_or_url: "<str>".to_owned(),
                        group_id: "group1".to_owned(),
                        error: "This group does not contain a stability field.".to_owned(),
                    },
                    InvalidSpanMissingSpanKind {
                        path_or_url: "<str>".to_owned(),
                        group_id: "group1".to_owned(),
                        error: "This group is a Span but the span_kind is not set.".to_owned(),
                    },
                    InvalidAttribute {
                        path_or_url: "<str>".to_owned(),
                        group_id: "group1".to_owned(),
                        attribute_id: "attr1".to_owned(),
                        error:
                            "This attribute is not deprecated and does not contain a brief field."
                                .to_owned(),
                    },
                    InvalidExampleWarning {
                        path_or_url: "<str>".to_owned(),
                        group_id: "group1".to_owned(),
                        attribute_id: "attr1".to_owned(),
                        error: "This attribute is a string but it does not contain any examples."
                            .to_owned(),
                    },
                    InvalidAttribute {
                        path_or_url: "<str>".to_owned(),
                        group_id: "group2".to_owned(),
                        attribute_id: "attr2".to_owned(),
                        error:
                            "This attribute is not deprecated and does not contain a brief field."
                                .to_owned(),
                    },
                    InvalidAttributeWarning {
                        path_or_url: "<str>".to_owned(),
                        group_id: "group2".to_owned(),
                        attribute_id: "attr2".to_owned(),
                        error: "Missing stability field.".to_owned(),
                    },
                    InvalidGroupMissingType {
                        path_or_url: "<str>".to_owned(),
                        group_id: "group3".to_owned(),
                        error: "This group does not contain a type field.".to_owned(),
                    },
                ]
            );
        } else {
            panic!("Expected a compound error");
        }
    }

    #[test]
    fn test_semconv_spec_with_provenance_from_file() {
        let validator = JsonSchemaValidator::new();
        let path = PathBuf::from("data/database.yaml");
        let semconv_spec = SemConvSpecWithProvenance::from_file("main", &path, &validator)
            .into_result_failing_non_fatal()
            .unwrap();
        assert_eq!(semconv_spec.spec.groups.len(), 10);
        assert_eq!(semconv_spec.provenance.path, path.display().to_string());
    }

    #[test]
    fn test_semconv_spec_with_provenance_from_string() {
        let provenance = Provenance::new("main", "<str>");
        let spec = r#"
        groups:
          - id: "group1"
            stability: "stable"
            brief: "description1"
            span_kind: "client"
            type: span
            attributes:
              - id: "attr1"
                stability: "stable"
                brief: "description1"
                type: "string"
                examples: "example1"
          - id: "group2"
            stability: "stable"
            brief: "description2"
            span_kind: "server"
            type: span
            attributes:
              - id: "attr2"
                stability: "stable"
                brief: "description2"
                type: "int"
        "#;

        let semconv_spec = SemConvSpecWithProvenance::from_string(provenance.clone(), spec)
            .into_result_failing_non_fatal()
            .unwrap();
        assert_eq!(semconv_spec.spec.groups.len(), 2);
        assert_eq!(semconv_spec.provenance, provenance);
    }

    #[test]
    fn test_semconv_spec_with_provenance_from_string_v2() {
        let provenance = Provenance::new("main", "my_string");
        let spec = r#"
        attributes:
        - key: "attr1"
          stability: "stable"
          brief: "description1"
          type: "string"
          examples: "example1"
        spans:
        - type: "group2"
          stability: "stable"
          brief: "description2"
          kind: "server"
          name: "{myspan}"
          attributes:
            - ref: "attr1"
        "#;

        let semconv_spec = SemConvSpecWithProvenance::from_string(provenance.clone(), spec)
            .into_result_failing_non_fatal()
            .unwrap();
        assert_eq!(semconv_spec.spec.groups.len(), 2);
        let mut group_ids: Vec<&str> = semconv_spec
            .spec
            .groups
            .iter()
            .map(|g| g.id.as_str())
            .collect();
        group_ids.sort();
        assert_eq!(vec!["registry.main.my_string", "span.group2"], group_ids);
        assert_eq!(semconv_spec.provenance, provenance);
    }
}<|MERGE_RESOLUTION|>--- conflicted
+++ resolved
@@ -168,82 +168,8 @@
                 semconv_spec.validate(&path)
             }
             Err(e) => WResult::FatalErr(e),
-<<<<<<< HEAD
-        }
-    }
-
-    fn validate(self, provenance: &str) -> WResult<Self, Error> {
-        let mut errors: Vec<Error> = vec![];
-
-        for group in &self.groups {
-            match group.validate(provenance) {
-                WResult::Ok(_) => {}
-                WResult::OkWithNFEs(_, errs) => errors.extend(errs),
-                WResult::FatalErr(e) => return WResult::FatalErr(e),
-            }
-        }
-
-        WResult::with_non_fatal_errors(self, errors)
-    }
-
-    /// Returns the list of groups in the semantic convention spec.
-    #[must_use]
-    pub fn groups(&self) -> &[GroupSpec] {
-        &self.groups
-    }
-
-    /// Returns the list of imports in the semantic convention spec.
-    #[must_use]
-    pub fn imports(&self) -> Option<&Imports> {
-        self.imports.as_ref()
-    }
-
-    /// Removes V2 definitions for just V1 definitions.
-    #[must_use]
-    pub fn erase_v2(self, provenance: &Provenance) -> SemConvSpec {
-        if !self.v2.is_empty() {
-            let name = format!(
-                "registry.{}.{}",
-                &provenance.registry_id,
-                provenance.path.replace("\\", ".").replace("/", "."),
-            );
-            SemConvSpec {
-                v2: Default::default(),
-                groups: self.v2.into_v1_groups(&name),
-                imports: self.imports,
-            }
-        } else {
-            self
-        }
-    }
-}
-
-impl SemConvSpecWithProvenance {
-    /// Creates a semantic convention spec with provenance from a file.
-    ///
-    /// # Arguments:
-    ///
-    /// * `path` - The path to the semantic convention spec.
-    ///
-    /// # Returns
-    ///
-    /// The semantic convention with provenance or an error if the semantic
-    /// convention spec is invalid.
-    pub fn from_file<P: AsRef<Path>>(
-        registry_id: &str,
-        path: P,
-        validator: &JsonSchemaValidator,
-    ) -> WResult<SemConvSpecWithProvenance, Error> {
-        let path = path.as_ref().display().to_string();
-        let provenance = Provenance::new(registry_id, &path);
-        SemConvSpec::from_file(path, validator).map(|spec| SemConvSpecWithProvenance {
-            spec: spec.erase_v2(&provenance),
-            provenance,
-        })
-=======
         };
         raw_spec.map(|spec| SemConvSpecWithProvenance { spec, provenance })
->>>>>>> 2e6657ed
     }
 
     /// Creates a semantic convention spec with provenance from a string.
@@ -261,12 +187,6 @@
         provenance: Provenance,
         spec: &str,
     ) -> WResult<SemConvSpecWithProvenance, Error> {
-<<<<<<< HEAD
-        SemConvSpec::from_string(spec).map(|spec| SemConvSpecWithProvenance {
-            spec: spec.erase_v2(&provenance),
-            provenance,
-        })
-=======
         let raw_spec = match serde_yaml::from_str::<SemConvSpec>(spec).map_err(|e| {
             Error::DeserializationError {
                 path_or_url: "NA".to_owned(),
@@ -281,7 +201,6 @@
             Err(e) => WResult::FatalErr(e),
         };
         raw_spec.map(|spec| SemConvSpecWithProvenance { spec, provenance })
->>>>>>> 2e6657ed
     }
 }
 
