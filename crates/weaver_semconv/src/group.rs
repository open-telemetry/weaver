--- conflicted
+++ resolved
@@ -1903,8 +1903,6 @@
             result
         );
     }
-<<<<<<< HEAD
-=======
 
     #[test]
     fn test_validate_metric_value_type() {
@@ -1952,14 +1950,4 @@
     }
 
     // Test value_type validation for groups.
-}
-
-/// A group spec with its provenance (path or URL).
-#[derive(Debug, Clone)]
-pub struct GroupSpecWithProvenance {
-    /// The group spec.
-    pub spec: GroupSpec,
-    /// The provenance of the group spec (path or URL).
-    pub provenance: Provenance,
->>>>>>> 810f0021
 }