// SPDX-License-Identifier: Apache-2.0

#![allow(rustdoc::invalid_html_tags)]

//! A group specification.

use globset::Glob;
use schemars::JsonSchema;
use serde::{Deserialize, Serialize};
use std::collections::{BTreeMap, HashSet};
use std::fmt::{Display, Formatter};

use crate::any_value::AnyValueSpec;
use crate::attribute::{AttributeSpec, AttributeType, PrimitiveOrArrayTypeSpec};
use crate::deprecated::Deprecated;
use crate::group::InstrumentSpec::{Counter, Gauge, Histogram, UpDownCounter};
use crate::provenance::Provenance;
use crate::semconv::Imports;
use crate::stability::Stability;
use crate::{Error, YamlValue};
use weaver_common::result::WResult;

/// A group defines an attribute group, an entity, or a signal.
/// Supported group types are: `attribute_group`, `span`, `event`, `metric`, `entity`, `scope`.
/// Mandatory fields are: `id` and `brief`.
///
/// Note: The `resource` type is no longer used and is an alias for `entity`.
#[derive(Serialize, Deserialize, Debug, Clone, JsonSchema, PartialEq, Default)]
#[serde(deny_unknown_fields)]
pub struct GroupSpec {
    /// The id that uniquely identifies the semantic convention.
    pub id: String,
    /// The type of the semantic convention.
    #[serde(default)]
    pub r#type: GroupType,
    /// A brief description of the semantic convention.
    pub brief: String,
    /// A more elaborate description of the semantic convention.
    /// It defaults to an empty string.
    #[serde(default)]
    #[serde(skip_serializing_if = "String::is_empty")]
    pub note: String,
    /// Prefix for the attributes for this semantic convention.
    /// It defaults to an empty string.
    #[serde(default)]
    #[serde(skip_serializing_if = "String::is_empty")]
    pub prefix: String,
    /// Reference another semantic convention id. It inherits all
    /// attributes defined in the specified semantic
    /// convention.
    #[serde(skip_serializing_if = "Option::is_none")]
    pub extends: Option<String>,
    /// Specifies the stability of the semantic convention.
    /// Note that, if stability is missing but deprecated is present, it will
    /// automatically set the stability to deprecated. If deprecated is
    /// present and stability differs from deprecated, this will result in an
    /// error.
    #[serde(skip_serializing_if = "Option::is_none")]
    pub stability: Option<Stability>,
    /// Specifies if the semantic convention is deprecated. The string
    /// provided as <description> MUST specify why it's deprecated and/or what
    /// to use instead. See also stability.
    #[serde(skip_serializing_if = "Option::is_none")]
    #[serde(
        deserialize_with = "crate::deprecated::deserialize_option_deprecated",
        default
    )]
    pub deprecated: Option<Deprecated>,
    /// List of attributes that belong to the semantic convention.
    #[serde(default)]
    #[serde(skip_serializing_if = "Vec::is_empty")]
    pub attributes: Vec<AttributeSpec>,
    /// Specifies the kind of the span.
    /// Note: only valid if type is span
    #[serde(skip_serializing_if = "Option::is_none")]
    pub span_kind: Option<SpanKindSpec>,
    /// List of strings that specify the ids of event semantic conventions
    /// associated with this span semantic convention.
    /// Note: only valid if type is span
    #[serde(default)]
    #[serde(skip_serializing_if = "Vec::is_empty")]
    pub events: Vec<String>,
    /// The metric name as described by the [OpenTelemetry Specification](https://github.com/open-telemetry/opentelemetry-specification/blob/main/specification/metrics/data-model.md#timeseries-model).
    /// Note: This field is required if type is metric.
    #[serde(skip_serializing_if = "Option::is_none")]
    pub metric_name: Option<String>,
    /// The instrument type that should be used to record the metric. Note that
    /// the semantic conventions must be written using the names of the
    /// synchronous instrument types (counter, gauge, updowncounter and
    /// histogram).
    /// For more details: [Metrics semantic conventions - Instrument types](https://github.com/open-telemetry/opentelemetry-specification/tree/main/specification/metrics/semantic_conventions#instrument-types).
    /// Note: This field is required if type is metric.
    #[serde(skip_serializing_if = "Option::is_none")]
    pub instrument: Option<InstrumentSpec>,
    /// The unit in which the metric is measured, which should adhere to the
    /// [guidelines](https://github.com/open-telemetry/opentelemetry-specification/tree/main/specification/metrics/semantic_conventions#instrument-units).
    /// Note: This field is required if type is metric.
    #[serde(skip_serializing_if = "Option::is_none")]
    pub unit: Option<String>,
    /// The name of the event (valid only when the group `type` is `event`).
    ///
    /// Note: If not specified, the prefix is used. If the prefix is empty (or unspecified), the name is required.
    #[serde(skip_serializing_if = "Option::is_none")]
    pub name: Option<String>,
    /// The readable name for attribute groups used when generating registry tables.
    #[serde(skip_serializing_if = "Option::is_none")]
    pub display_name: Option<String>,
    /// The event body definition
    /// Note: only valid if type is event
    #[serde(skip_serializing_if = "Option::is_none")]
    pub body: Option<AnyValueSpec>,
    /// Annotations for the group.
<<<<<<< HEAD
    pub annotations: Option<BTreeMap<String, YamlValue>>,
=======
    #[serde(default)]
    #[serde(skip_serializing_if = "Option::is_none")]
    pub annotations: Option<HashMap<String, YamlValue>>,
>>>>>>> 2e6657ed
    /// Which resources this group should be associated with.
    /// Note: this is only viable for span, metric and event groups.
    #[serde(default)]
    #[serde(skip_serializing_if = "Vec::is_empty")]
    pub entity_associations: Vec<String>,
}

/// Represents a wildcard expression to import one or several groups defined in an imported
/// registry.
#[derive(Serialize, Deserialize, Debug, Clone, JsonSchema)]
pub struct GroupWildcard(#[schemars(with = "String")] pub Glob);

impl GroupSpec {
    /// Validation logic for the group.
    pub(crate) fn validate(&self, path_or_url: &str) -> WResult<(), Error> {
        let mut errors = vec![];

        if !self.prefix.is_empty() {
            errors.push(Error::InvalidGroupUsesPrefix {
                path_or_url: path_or_url.to_owned(),
                group_id: self.id.clone(),
            });
        }

        // Field stability is required for all group types except attribute group.
        if self.r#type != GroupType::AttributeGroup && self.stability.is_none() {
            errors.push(Error::InvalidGroupStability {
                path_or_url: path_or_url.to_owned(),
                group_id: self.id.clone(),
                error: "This group does not contain a stability field.".to_owned(),
            });
        }

        // `deprecated` stability is deprecated
        if self.stability == Some(Stability::Deprecated) {
            errors.push(Error::InvalidGroupStability {
                path_or_url: path_or_url.to_owned(),
                group_id: self.id.clone(),
                error: "Group stability is set to 'deprecated' which is no longer supported."
                    .to_owned(),
            });
        }

        // Groups should only reference attributes once.
        validate_duplicate_attribute_ref(&mut errors, &self.attributes, &self.id, path_or_url);

        // All types, except metric and event, must have extends or attributes or both.
        if self.r#type != GroupType::Metric
            && self.r#type != GroupType::Event
            && self.extends.is_none()
            && self.attributes.is_empty()
        {
            errors.push(Error::InvalidGroupMissingExtendsOrAttributes {
                path_or_url: path_or_url.to_owned(),
                group_id: self.id.clone(),
                error: "This group does not contain an extends or attributes field.".to_owned(),
            });
        }

        // Fields span_kind and events are only valid if type is span.
        if self.r#type != GroupType::Span && self.r#type != GroupType::Undefined {
            if self.span_kind.is_some() {
                errors.push(Error::InvalidGroup {
                    path_or_url: path_or_url.to_owned(),
                    group_id: self.id.clone(),
                    error: "This group contains a span_kind field but the type is not set to span."
                        .to_owned(),
                });
            }
            if !self.events.is_empty() {
                errors.push(Error::InvalidGroup {
                    path_or_url: path_or_url.to_owned(),
                    group_id: self.id.clone(),
                    error: "This group contains an events field but the type is not set to span."
                        .to_owned(),
                });
            }
        }

        // Group type is required.
        if self.r#type == GroupType::Undefined {
            errors.push(Error::InvalidGroupMissingType {
                path_or_url: path_or_url.to_owned(),
                group_id: self.id.clone(),
                error: "This group does not contain a type field.".to_owned(),
            });
        }

        // Span kind is required if type is span.
        if self.r#type == GroupType::Span && self.span_kind.is_none() {
            errors.push(Error::InvalidSpanMissingSpanKind {
                path_or_url: path_or_url.to_owned(),
                group_id: self.id.clone(),
                error: "This group is a Span but the span_kind is not set.".to_owned(),
            });
        }

        // Field name is required if prefix is empty and if type is event.
        if self.r#type == GroupType::Event {
            if self.body.is_some() && self.name.is_none() {
                // Must have a name which is assigned to event.name for log based events
                errors.push(Error::InvalidGroup {
                    path_or_url: path_or_url.to_owned(),
                    group_id: self.id.clone(),
                    error: "This group contains an event type with a body definition but the name is not set.".to_owned(),
                });
            }
            if self.body.is_none() && self.name.is_none() && self.prefix.is_empty() {
                // This is ONLY for backward compatibility of span based events.
                // Must have a name (whether explicit or via a prefix which will derive the name)
                errors.push(Error::InvalidGroup {
                    path_or_url: path_or_url.to_owned(),
                    group_id: self.id.clone(),
                    error: "This group contains an event type but the name is not set and no prefix is defined.".to_owned(),
                });
            }

            validate_any_value(&mut errors, self.body.as_ref(), &self.id, path_or_url);

            match validate_any_value_examples(
                &mut errors,
                self.body.as_ref(),
                &self.id,
                path_or_url,
            ) {
                WResult::Ok(_) => {}
                WResult::OkWithNFEs(_, errs) => errors.extend(errs),
                WResult::FatalErr(err) => return WResult::FatalErr(err),
            }
        } else if self.body.is_some() {
            // Make sure that body is only used for events
            errors.push(Error::InvalidGroup {
                path_or_url: path_or_url.to_owned(),
                group_id: self.id.clone(),
                error: "This group contains a body field but the type is not set to event."
                    .to_owned(),
            });
        }

        // Fields metric_name, instrument and unit are required if type is metric.
        if self.r#type == GroupType::Metric {
            if self.metric_name.is_none() {
                errors.push(Error::InvalidMetric {
                    path_or_url: path_or_url.to_owned(),
                    group_id: self.id.clone(),
                    error: "This group contains a metric type but the metric_name is not set."
                        .to_owned(),
                });
            }
            if self.instrument.is_none() {
                errors.push(Error::InvalidMetric {
                    path_or_url: path_or_url.to_owned(),
                    group_id: self.id.clone(),
                    error: "This group contains a metric type but the instrument is not set."
                        .to_owned(),
                });
            }
            if self.unit.is_none() {
                errors.push(Error::InvalidMetric {
                    path_or_url: path_or_url.to_owned(),
                    group_id: self.id.clone(),
                    error: "This group contains a metric type but the unit is not set.".to_owned(),
                });
            }
        }

        if matches!(self.deprecated, Some(Deprecated::Unspecified { .. })) {
            errors.push(Error::UnstructuredDeprecatedProperty {
                path_or_url: path_or_url.to_owned(),
                id: self.id.clone(),
                error: "Unstructured deprecated note is not supported on groups.".to_owned(),
            });
        }

        // Validates the attributes.
        for attribute in &self.attributes {
            match attribute {
                AttributeSpec::Id {
                    brief,
                    deprecated,
                    stability,
                    r#type,
                    ..
                } => {
                    if brief.is_none() && deprecated.is_none() {
                        errors.push(Error::InvalidAttribute {
                            path_or_url: path_or_url.to_owned(),
                            group_id: self.id.clone(),
                            attribute_id: attribute.id(),
                            error: "This attribute is not deprecated and does not contain a brief field.".to_owned(),
                        });
                    }

                    if stability.is_none() {
                        errors.push(Error::InvalidAttributeWarning {
                            path_or_url: path_or_url.to_owned(),
                            group_id: self.id.clone(),
                            attribute_id: attribute.id(),
                            error: "Missing stability field.".to_owned(),
                        });
                    } else if stability.clone() == Some(Stability::Deprecated) {
                        errors.push(Error::InvalidAttributeWarning {
                            path_or_url: path_or_url.to_owned(),
                            group_id: self.id.clone(),
                            attribute_id: attribute.id(),
                            error: "Attribute stability is set to 'deprecated' which is no longer supported.".to_owned(),
                        });
                    }

                    if let AttributeType::Enum { members, .. } = r#type {
                        for member in members {
                            if member.stability.is_none() {
                                errors.push(Error::InvalidAttributeWarning {
                                    path_or_url: path_or_url.to_owned(),
                                    group_id: self.id.clone(),
                                    attribute_id: attribute.id(),
                                    error: format!(
                                        "Missing stability field on enum member {}.",
                                        member.id
                                    ),
                                });
                            } else if member.stability == Some(Stability::Deprecated) {
                                errors.push(Error::InvalidAttributeWarning {
                                    path_or_url: path_or_url.to_owned(),
                                    group_id: self.id.clone(),
                                    attribute_id: attribute.id(),
                                    error: format!(
                                        "Member {} stability is set to 'deprecated' which is no longer supported.",
                                        member.id
                                    ),
                                });
                            }

                            if matches!(member.deprecated, Some(Deprecated::Unspecified { .. })) {
                                errors.push(Error::UnstructuredDeprecatedProperty {
                                    path_or_url: path_or_url.to_owned(),
                                    id: attribute.id(),
                                    error: format!(
                                        "Unstructured deprecated note is used on enum member {}.",
                                        member.id
                                    ),
                                });
                            }
                        }
                    }

                    if matches!(deprecated, Some(Deprecated::Unspecified { .. })) {
                        errors.push(Error::UnstructuredDeprecatedProperty {
                            path_or_url: path_or_url.to_owned(),
                            id: attribute.id(),
                            error: "Unstructured deprecated note is not supported on attributes."
                                .to_owned(),
                        });
                    }
                }
                AttributeSpec::Ref { .. } => {}
            }

            // Examples are required only for string and string array attributes.
            // When examples are set, the attribute type and examples type must match.
            if let AttributeSpec::Id {
                id,
                r#type,
                examples,
                ..
            } = attribute
            {
                if let Some(examples) = examples {
                    match examples.validate(r#type, &self.id, id, path_or_url) {
                        WResult::Ok(_) => {}
                        WResult::OkWithNFEs(_, errs) => errors.extend(errs),
                        WResult::FatalErr(err) => return WResult::FatalErr(err),
                    }
                } else {
                    // No examples are set.

                    // string attributes must have examples.
                    if *r#type == AttributeType::PrimitiveOrArray(PrimitiveOrArrayTypeSpec::String)
                    {
                        errors.push(Error::InvalidExampleWarning {
                            path_or_url: path_or_url.to_owned(),
                            group_id: self.id.clone(),
                            attribute_id: attribute.id(),
                            error:
                                "This attribute is a string but it does not contain any examples."
                                    .to_owned(),
                        });
                    }

                    // string array attributes must have examples.
                    if *r#type == AttributeType::PrimitiveOrArray(PrimitiveOrArrayTypeSpec::Strings)
                    {
                        errors.push(Error::InvalidExampleWarning {
                            path_or_url: path_or_url.to_owned(),
                            group_id: self.id.clone(),
                            attribute_id: attribute.id(),
                            error:
                            "This attribute is a string array but it does not contain any examples."
                                .to_owned(),
                        });
                    }
                }
            }
        }

        // Ensure entity associations show up on the right groups.
        if !self.entity_associations.is_empty() {
            match &self.r#type {
                GroupType::Event | GroupType::Metric | GroupType::Span => (), // Everything is fine.
                t => errors.push(Error::InvalidGroup {
                    path_or_url: path_or_url.to_owned(),
                    group_id: self.id.clone(),
                    // TODO - use JSON/YAML friendly render of t.
                    error: format!("Group with entity_associations cannot have type: {t:?}"),
                }),
            }
        }

        WResult::with_non_fatal_errors((), errors)
    }
}

fn validate_duplicate_attribute_ref(
    errors: &mut Vec<Error>,
    attributes: &[AttributeSpec],
    group_id: &str,
    path_or_url: &str,
) {
    let mut seen = HashSet::new();
    for a in attributes.iter() {
        if let AttributeSpec::Ref { r#ref, .. } = a {
            if !seen.insert(r#ref.to_owned()) {
                errors.push(Error::InvalidGroupDuplicateAttributeRef {
                    path_or_url: path_or_url.to_owned(),
                    group_id: group_id.to_owned(),
                    attribute_ref: r#ref.to_owned(),
                });
            }
        }
    }
}

fn validate_any_value_examples(
    errors: &mut Vec<Error>,
    any_value: Option<&AnyValueSpec>,
    group_id: &str,
    path_or_url: &str,
) -> WResult<(), Error> {
    if let Some(value) = any_value {
        if let Some(examples) = &value.common().examples {
            match examples.validate_any_value(value, group_id, path_or_url) {
                WResult::Ok(_) => {}
                WResult::OkWithNFEs(_, errs) => errors.extend(errs),
                WResult::FatalErr(err) => return WResult::FatalErr(err),
            }
        } else {
            match value {
                AnyValueSpec::String { .. } | AnyValueSpec::Strings { .. } => {
                    errors.push(Error::InvalidAnyValueExampleError {
                        path_or_url: path_or_url.to_owned(),
                        group_id: group_id.to_owned(),
                        value_id: value.id(),
                        error: format!(
                            "This value is a {} but it does not contain any examples.",
                            if let AnyValueSpec::String { .. } = value {
                                "string"
                            } else {
                                "string array"
                            }
                        ),
                    });
                }
                _ => {}
            }
        }

        if let AnyValueSpec::Map { fields, .. } = value {
            for field in fields {
                if let WResult::FatalErr(err) =
                    validate_any_value_examples(errors, Some(field), group_id, path_or_url)
                {
                    return WResult::FatalErr(err);
                }
            }
        }
    }

    WResult::Ok(())
}

fn validate_any_value(
    errors: &mut Vec<Error>,
    any_value: Option<&AnyValueSpec>,
    group_id: &str,
    path_or_url: &str,
) {
    if let Some(value) = any_value {
        if value.common().stability.is_none() {
            errors.push(Error::InvalidAnyValue {
                path_or_url: path_or_url.to_owned(),
                group_id: group_id.to_owned(),
                value_id: value.id(),
                error: "Missing stability field.".to_owned(),
            });
        }

        match value {
            AnyValueSpec::Enum { members, .. } => {
                for member in members {
                    if member.stability.is_none() {
                        errors.push(Error::InvalidAnyValue {
                            path_or_url: path_or_url.to_owned(),
                            group_id: group_id.to_owned(),
                            value_id: value.id(),
                            error: format!(
                                "Missing stability field for enum member {}.",
                                member.id
                            ),
                        });
                    }
                }
            }
            AnyValueSpec::Map { fields, .. } => {
                for field in fields {
                    validate_any_value(errors, Some(field), group_id, path_or_url);
                }
            }
            _ => {}
        };
    }
}

/// The different types of groups: `attribute_group`, `span`, `event`, `metric`, `entity`, `scope`.
///
/// Note: The `resource` type is no longer used and is an alias for `entity`.
#[derive(Serialize, Deserialize, Debug, Eq, PartialEq, Hash, Clone, JsonSchema)]
#[serde(rename_all = "snake_case")]
pub enum GroupType {
    /// Attribute group (attribute_group type) defines a set of attributes that
    /// can be declared once and referenced by semantic conventions for
    /// different signals, for example spans and logs. Attribute groups don't
    /// have any specific fields and follow the general semconv semantics.
    AttributeGroup,
    /// Span semantic convention.
    Span,
    /// Event semantic convention.
    Event,
    /// Metric semantic convention.
    Metric,
    /// The metric group semconv is a group where related metric attributes can
    /// be defined and then referenced from other metric groups using ref.
    MetricGroup,
    /// Entity semantic convention.
    #[serde(alias = "resource")]
    Entity,
    /// Scope.
    Scope,
    /// Undefined group type.
    Undefined,
}

impl Default for GroupType {
    /// Returns the default convention type.
    /// The Undefined type is used to indicate that the type is not set.
    /// This is used for validation purposes.
    fn default() -> Self {
        Self::Undefined
    }
}

/// The span kind.
#[derive(Serialize, Deserialize, Debug, Clone, PartialEq, Eq, Hash, JsonSchema)]
#[serde(rename_all = "snake_case")]
pub enum SpanKindSpec {
    /// An internal span.
    Internal,
    /// A client span.
    Client,
    /// A server span.
    Server,
    /// A producer span.
    Producer,
    /// A consumer span.
    Consumer,
}

/// The type of the metric.
#[derive(Serialize, Deserialize, Debug, Clone, Eq, PartialEq, Hash, JsonSchema)]
#[serde(rename_all = "snake_case")]
pub enum InstrumentSpec {
    /// An up-down counter metric.
    #[serde(rename = "updowncounter")]
    UpDownCounter,
    /// A counter metric.
    Counter,
    /// A gauge metric.
    Gauge,
    /// A histogram metric.
    Histogram,
}

/// Implements a human readable display for the instrument.
impl Display for InstrumentSpec {
    fn fmt(&self, f: &mut Formatter<'_>) -> std::fmt::Result {
        match self {
            UpDownCounter => write!(f, "updowncounter"),
            Counter => write!(f, "counter"),
            Gauge => write!(f, "gauge"),
            Histogram => write!(f, "histogram"),
        }
    }
}

/// A group spec with its provenance (path or URL).
#[derive(Debug, Clone)]
pub struct GroupSpecWithProvenance {
    /// The group spec.
    pub spec: GroupSpec,
    /// The provenance of the group spec (path or URL).
    pub provenance: Provenance,
}

/// Imports with its provenance (path or URL).
#[derive(Debug, Clone, Deserialize)]
pub struct ImportsWithProvenance {
    /// The `imports` section.
    pub imports: Imports,
    /// The provenance of the `imports` (path or URL).
    pub provenance: Provenance,
}

#[cfg(test)]
mod tests {
    use crate::any_value::AnyValueCommonSpec;
    use crate::attribute::{
        BasicRequirementLevelSpec, EnumEntriesSpec, Examples, RequirementLevel, ValueSpec,
    };
    use crate::deprecated::Deprecated;
    use crate::Error::{
        CompoundError, InvalidAttributeWarning, InvalidExampleWarning, InvalidGroup,
        InvalidGroupMissingExtendsOrAttributes, InvalidGroupMissingType, InvalidGroupStability,
        InvalidGroupUsesPrefix, InvalidMetric, InvalidSpanMissingSpanKind,
        UnstructuredDeprecatedProperty,
    };

    use super::*;

    #[test]
    fn test_validate_group() {
        let mut group = GroupSpec {
            id: "test".to_owned(),
            r#type: GroupType::Span,
            brief: "test".to_owned(),
            note: "test".to_owned(),
            prefix: "".to_owned(),
            extends: None,
            stability: Some(Stability::Development),
            deprecated: Some(Deprecated::Obsoleted {
                note: "".to_owned(),
            }),
            attributes: vec![AttributeSpec::Id {
                id: "test".to_owned(),
                r#type: AttributeType::PrimitiveOrArray(PrimitiveOrArrayTypeSpec::String),
                brief: None,
                stability: Some(Stability::Development),
                deprecated: Some(Deprecated::Obsoleted {
                    note: "".to_owned(),
                }),
                examples: Some(Examples::String("test".to_owned())),
                tag: None,
                requirement_level: Default::default(),
                sampling_relevant: None,
                note: "".to_owned(),
                annotations: None,
                role: Default::default(),
            }],
            span_kind: Some(SpanKindSpec::Client),
            events: vec!["event".to_owned()],
            metric_name: None,
            instrument: None,
            unit: None,
            name: None,
            display_name: None,
            body: None,
            annotations: None,
            entity_associations: Vec::new(),
        };
        assert!(group
            .validate("<test>")
            .into_result_failing_non_fatal()
            .is_ok());

        // group has a prefix.
        group.prefix = "test".to_owned();
        let result = group.validate("<test>").into_result_failing_non_fatal();
        assert_eq!(
            Err(InvalidGroupUsesPrefix {
                path_or_url: "<test>".to_owned(),
                group_id: "test".to_owned(),
            }),
            result
        );

        // Span kind is missing on a span group.
        group.prefix = "".to_owned();
        group.span_kind = None;
        let result = group.validate("<test>").into_result_failing_non_fatal();
        assert_eq!(
            Err(InvalidSpanMissingSpanKind {
                path_or_url: "<test>".to_owned(),
                group_id: "test".to_owned(),
                error: "This group is a Span but the span_kind is not set.".to_owned(),
            },),
            result
        );

        // Group type is missing on a group.
        group.r#type = GroupType::Undefined;
        let result = group.validate("<test>").into_result_failing_non_fatal();
        assert_eq!(
            Err(InvalidGroupMissingType {
                path_or_url: "<test>".to_owned(),
                group_id: "test".to_owned(),
                error: "This group does not contain a type field.".to_owned(),
            }),
            result
        );

        // Span kind is set but the type is not span.
        group.span_kind = Some(SpanKindSpec::Client);
        group.r#type = GroupType::Metric;
        let result = group.validate("<test>").into_result_failing_non_fatal();
        assert_eq!(
            Err(CompoundError(vec![
                InvalidGroup {
                    path_or_url: "<test>".to_owned(),
                    group_id: "test".to_owned(),
                    error: "This group contains a span_kind field but the type is not set to span."
                        .to_owned(),
                },
                InvalidGroup {
                    path_or_url: "<test>".to_owned(),
                    group_id: "test".to_owned(),
                    error: "This group contains an events field but the type is not set to span."
                        .to_owned(),
                },
                InvalidMetric {
                    path_or_url: "<test>".to_owned(),
                    group_id: "test".to_owned(),
                    error: "This group contains a metric type but the metric_name is not set."
                        .to_owned(),
                },
                InvalidMetric {
                    path_or_url: "<test>".to_owned(),
                    group_id: "test".to_owned(),
                    error: "This group contains a metric type but the instrument is not set."
                        .to_owned(),
                },
                InvalidMetric {
                    path_or_url: "<test>".to_owned(),
                    group_id: "test".to_owned(),
                    error: "This group contains a metric type but the unit is not set.".to_owned(),
                },
            ],),),
            result
        );

        // Field name is required if prefix is empty and if type is event.
        group.r#type = GroupType::Event;
        "".clone_into(&mut group.prefix);
        group.name = None;
        let result = group.validate("<test>").into_result_failing_non_fatal();
        assert_eq!(Err(
            CompoundError(
                vec![
                    InvalidGroup {
                        path_or_url: "<test>".to_owned(),
                        group_id: "test".to_owned(),
                        error: "This group contains a span_kind field but the type is not set to span.".to_owned(),
                    },
                    InvalidGroup {
                        path_or_url: "<test>".to_owned(),
                        group_id: "test".to_owned(),
                        error: "This group contains an events field but the type is not set to span.".to_owned(),
                    },
                    InvalidGroup {
                        path_or_url: "<test>".to_owned(),
                        group_id: "test".to_owned(),
                        error: "This group contains an event type but the name is not set and no prefix is defined.".to_owned(),
                    },
                ],
            ),
        ), result);

        // Group deprecated is set to unspecified
        group.name = Some("test".to_owned());
        group.span_kind = None;
        group.events = vec![];
        group.deprecated = Some(Deprecated::Unspecified {
            note: "note".to_owned(),
        });
        let result = group.validate("<test>").into_result_failing_non_fatal();
        assert_eq!(
            Err(UnstructuredDeprecatedProperty {
                path_or_url: "<test>".to_owned(),
                id: "test".to_owned(),
                error: "Unstructured deprecated note is not supported on groups.".to_owned(),
            },),
            result
        );
    }

    #[test]
    fn test_validate_attribute() {
        let mut group = GroupSpec {
            id: "test".to_owned(),
            r#type: GroupType::Span,
            brief: "test".to_owned(),
            note: "test".to_owned(),
            prefix: "".to_owned(),
            extends: None,
            stability: Some(Stability::Development),
            deprecated: Some(Deprecated::Obsoleted {
                note: "".to_owned(),
            }),
            attributes: vec![AttributeSpec::Id {
                id: "test".to_owned(),
                r#type: AttributeType::PrimitiveOrArray(PrimitiveOrArrayTypeSpec::String),
                brief: None,
                stability: Some(Stability::Development),
                deprecated: Some(Deprecated::Obsoleted {
                    note: "".to_owned(),
                }),
                examples: Some(Examples::String("test".to_owned())),
                tag: None,
                requirement_level: Default::default(),
                sampling_relevant: None,
                note: "".to_owned(),
                annotations: None,
                role: Default::default(),
            }],
            span_kind: Some(SpanKindSpec::Client),
            events: vec!["event".to_owned()],
            metric_name: None,
            instrument: None,
            unit: None,
            name: None,
            display_name: None,
            body: None,
            annotations: None,
            entity_associations: Vec::new(),
        };
        assert!(group
            .validate("<test>")
            .into_result_failing_non_fatal()
            .is_ok());

        // Examples are mandatory for string attributes.
        group.attributes = vec![AttributeSpec::Id {
            id: "test".to_owned(),
            r#type: AttributeType::PrimitiveOrArray(PrimitiveOrArrayTypeSpec::String),
            brief: None,
            stability: Some(Stability::Development),
            deprecated: Some(Deprecated::Obsoleted {
                note: "".to_owned(),
            }),
            examples: None,
            tag: None,
            requirement_level: Default::default(),
            sampling_relevant: None,
            note: "".to_owned(),
            annotations: None,
            role: Default::default(),
        }];
        let result = group.validate("<test>").into_result_failing_non_fatal();
        assert_eq!(
            Err(InvalidExampleWarning {
                path_or_url: "<test>".to_owned(),
                group_id: "test".to_owned(),
                attribute_id: "test".to_owned(),
                error: "This attribute is a string but it does not contain any examples."
                    .to_owned(),
            },),
            result
        );

        // Examples are mandatory for strings attributes.
        group.attributes = vec![AttributeSpec::Id {
            id: "test".to_owned(),
            r#type: AttributeType::PrimitiveOrArray(PrimitiveOrArrayTypeSpec::Strings),
            brief: None,
            stability: Some(Stability::Development),
            deprecated: Some(Deprecated::Obsoleted {
                note: "".to_owned(),
            }),
            examples: None,
            tag: None,
            requirement_level: Default::default(),
            sampling_relevant: None,
            note: "".to_owned(),
            annotations: None,
            role: Default::default(),
        }];
        let result = group.validate("<test>").into_result_failing_non_fatal();
        assert_eq!(
            Err(InvalidExampleWarning {
                path_or_url: "<test>".to_owned(),
                group_id: "test".to_owned(),
                attribute_id: "test".to_owned(),
                error: "This attribute is a string array but it does not contain any examples."
                    .to_owned(),
            },),
            result
        );

        // Stability is missing.
        group.attributes = vec![AttributeSpec::Id {
            id: "test".to_owned(),
            r#type: AttributeType::PrimitiveOrArray(PrimitiveOrArrayTypeSpec::String),
            brief: None,
            stability: None,
            deprecated: Some(Deprecated::Obsoleted {
                note: "".to_owned(),
            }),
            examples: Some(Examples::String("test".to_owned())),
            tag: None,
            requirement_level: Default::default(),
            sampling_relevant: None,
            note: "".to_owned(),
            annotations: None,
            role: Default::default(),
        }];
        let result = group.validate("<test>").into_result_failing_non_fatal();
        assert_eq!(
            Err(InvalidAttributeWarning {
                path_or_url: "<test>".to_owned(),
                group_id: "test".to_owned(),
                attribute_id: "test".to_owned(),
                error: "Missing stability field.".to_owned(),
            },),
            result
        );

        // Stability is set to deprecated.
        group.attributes = vec![AttributeSpec::Id {
            id: "test".to_owned(),
            r#type: AttributeType::PrimitiveOrArray(PrimitiveOrArrayTypeSpec::String),
            brief: None,
            stability: Some(Stability::Deprecated),
            deprecated: Some(Deprecated::Obsoleted {
                note: "".to_owned(),
            }),
            examples: Some(Examples::String("test".to_owned())),
            tag: None,
            requirement_level: Default::default(),
            sampling_relevant: None,
            note: "".to_owned(),
            annotations: None,
            role: Default::default(),
        }];
        let result = group.validate("<test>").into_result_failing_non_fatal();
        assert_eq!(
            Err(InvalidAttributeWarning {
                path_or_url: "<test>".to_owned(),
                group_id: "test".to_owned(),
                attribute_id: "test".to_owned(),
                error: "Attribute stability is set to 'deprecated' which is no longer supported."
                    .to_owned(),
            },),
            result
        );

        // Stability is missing on enum member.
        group.attributes = vec![AttributeSpec::Id {
            id: "test".to_owned(),
            r#type: AttributeType::Enum {
                members: vec![EnumEntriesSpec {
                    id: "member_id".to_owned(),
                    value: ValueSpec::String("member_value".to_owned()),
                    brief: None,
                    note: None,
                    stability: None,
                    deprecated: None,
                    annotations: None,
                }],
            },
            brief: None,
            stability: Some(Stability::Stable),
            deprecated: Some(Deprecated::Obsoleted {
                note: "".to_owned(),
            }),
            examples: Some(Examples::String("test".to_owned())),
            tag: None,
            requirement_level: Default::default(),
            sampling_relevant: None,
            note: "".to_owned(),
            annotations: None,
            role: Default::default(),
        }];
        let result = group.validate("<test>").into_result_failing_non_fatal();
        assert_eq!(
            Err(InvalidAttributeWarning {
                path_or_url: "<test>".to_owned(),
                group_id: "test".to_owned(),
                attribute_id: "test".to_owned(),
                error: "Missing stability field on enum member member_id.".to_owned(),
            },),
            result
        );

        // Stability is set to deprecated on enum member.
        group.attributes = vec![AttributeSpec::Id {
            id: "test".to_owned(),
            r#type: AttributeType::Enum {
                members: vec![EnumEntriesSpec {
                    id: "member_id".to_owned(),
                    value: ValueSpec::String("member_value".to_owned()),
                    brief: None,
                    note: None,
                    stability: Some(Stability::Deprecated),
                    deprecated: None,
                    annotations: None,
                }],
            },
            brief: None,
            stability: Some(Stability::Stable),
            deprecated: Some(Deprecated::Obsoleted {
                note: "".to_owned(),
            }),
            examples: Some(Examples::String("test".to_owned())),
            tag: None,
            requirement_level: Default::default(),
            sampling_relevant: None,
            note: "".to_owned(),
            annotations: None,
            role: Default::default(),
        }];
        let result = group.validate("<test>").into_result_failing_non_fatal();
        assert_eq!(
            Err(InvalidAttributeWarning {
                path_or_url: "<test>".to_owned(),
                group_id: "test".to_owned(),
                attribute_id: "test".to_owned(),
                error: "Member member_id stability is set to 'deprecated' which is no longer supported.".to_owned(),
            }, ),
            result
        );

        // Deprecated is set to unspecified.
        group.attributes = vec![
            AttributeSpec::Id {
                id: "test".to_owned(),
                r#type: AttributeType::PrimitiveOrArray(PrimitiveOrArrayTypeSpec::String),
                brief: Some("brief".to_owned()),
                stability: Some(Stability::Stable),
                deprecated: Some(Deprecated::Unspecified {
                    note: "note".to_owned(),
                }),
                examples: Some(Examples::String("test".to_owned())),
                tag: None,
                requirement_level: Default::default(),
                sampling_relevant: None,
                note: "".to_owned(),
                annotations: None,
                role: Default::default(),
            },
            AttributeSpec::Id {
                id: "test_enum".to_owned(),
                r#type: AttributeType::Enum {
                    members: vec![EnumEntriesSpec {
                        id: "member_id".to_owned(),
                        value: ValueSpec::String("member_value".to_owned()),
                        brief: None,
                        note: None,
                        stability: Some(Stability::Stable),
                        deprecated: Some(Deprecated::Unspecified {
                            note: "note".to_owned(),
                        }),
                        annotations: None,
                    }],
                },
                brief: Some("brief".to_owned()),
                stability: Some(Stability::Stable),
                deprecated: None,
                examples: Some(Examples::String("test".to_owned())),
                tag: None,
                requirement_level: Default::default(),
                sampling_relevant: None,
                note: "".to_owned(),
                annotations: None,
                role: Default::default(),
            },
        ];
        let result = group.validate("<test>").into_result_failing_non_fatal();
        assert_eq!(
            Err(CompoundError(vec![
                UnstructuredDeprecatedProperty {
                    path_or_url: "<test>".to_owned(),
                    id: "test".to_owned(),
                    error: "Unstructured deprecated note is not supported on attributes."
                        .to_owned(),
                },
                UnstructuredDeprecatedProperty {
                    path_or_url: "<test>".to_owned(),
                    id: "test_enum".to_owned(),
                    error: "Unstructured deprecated note is used on enum member member_id."
                        .to_owned(),
                },
            ])),
            result
        );
    }

    #[test]
    fn test_validate_event() {
        let mut group = GroupSpec {
            id: "test".to_owned(),
            r#type: GroupType::Event,
            name: Some("test_event".to_owned()),
            brief: "test".to_owned(),
            note: "test".to_owned(),
            prefix: "".to_owned(),
            extends: None,
            stability: Some(Stability::Development),
            deprecated: Some(Deprecated::Obsoleted {
                note: "".to_owned(),
            }),
            span_kind: None,
            events: vec![],
            metric_name: None,
            instrument: None,
            unit: None,
            display_name: None,
            attributes: vec![],
            body: Some(AnyValueSpec::String {
                common: AnyValueCommonSpec {
                    id: "id".to_owned(),
                    brief: "brief".to_owned(),
                    note: "note".to_owned(),
                    stability: Some(Stability::Stable),
                    examples: Some(Examples::String("test".to_owned())),
                    requirement_level: RequirementLevel::Basic(
                        BasicRequirementLevelSpec::Recommended,
                    ),
                },
            }),
            annotations: None,
            entity_associations: Vec::new(),
        };
        assert!(group
            .validate("<test>")
            .into_result_failing_non_fatal()
            .is_ok());

        // Examples are mandatory for string attributes.
        group.body = Some(AnyValueSpec::String {
            common: AnyValueCommonSpec {
                id: "string_id".to_owned(),
                brief: "brief".to_owned(),
                note: "note".to_owned(),
                stability: Some(Stability::Stable),
                examples: None,
                requirement_level: RequirementLevel::Basic(BasicRequirementLevelSpec::Recommended),
            },
        });

        let result = group.validate("<test>").into_result_failing_non_fatal();
        assert_eq!(
            Err(Error::InvalidAnyValueExampleError {
                path_or_url: "<test>".to_owned(),
                group_id: "test".to_owned(),
                value_id: "string_id".to_owned(),
                error: "This value is a string but it does not contain any examples.".to_owned(),
            },),
            result
        );

        // Examples are mandatory for strings attributes.
        group.body = Some(AnyValueSpec::Strings {
            common: AnyValueCommonSpec {
                id: "string_array_id".to_owned(),
                brief: "brief".to_owned(),
                note: "note".to_owned(),
                stability: Some(Stability::Stable),
                examples: None,
                requirement_level: RequirementLevel::Basic(BasicRequirementLevelSpec::Recommended),
            },
        });
        let result = group.validate("<test>").into_result_failing_non_fatal();
        assert_eq!(
            Err(Error::InvalidAnyValueExampleError {
                path_or_url: "<test>".to_owned(),
                group_id: "test".to_owned(),
                value_id: "string_array_id".to_owned(),
                error: "This value is a string array but it does not contain any examples."
                    .to_owned(),
            },),
            result
        );

        // Examples are not required for Map.
        group.body = Some(AnyValueSpec::Map {
            common: AnyValueCommonSpec {
                id: "map_id".to_owned(),
                brief: "brief".to_owned(),
                note: "note".to_owned(),
                stability: Some(Stability::Stable),
                examples: None,
                requirement_level: RequirementLevel::Basic(BasicRequirementLevelSpec::Recommended),
            },
            fields: vec![AnyValueSpec::String {
                common: AnyValueCommonSpec {
                    id: "string_id".to_owned(),
                    brief: "brief".to_owned(),
                    note: "note".to_owned(),
                    stability: Some(Stability::Stable),
                    examples: Some(Examples::String("test".to_owned())),
                    requirement_level: RequirementLevel::Basic(
                        BasicRequirementLevelSpec::Recommended,
                    ),
                },
            }],
        });

        assert!(group
            .validate("<test>")
            .into_result_failing_non_fatal()
            .is_ok());

        // Examples are not required for Map[].
        group.body = Some(AnyValueSpec::Maps {
            common: AnyValueCommonSpec {
                id: "map_id".to_owned(),
                brief: "brief".to_owned(),
                note: "note".to_owned(),
                stability: Some(Stability::Stable),
                examples: None,
                requirement_level: RequirementLevel::Basic(BasicRequirementLevelSpec::Recommended),
            },
            fields: vec![AnyValueSpec::String {
                common: AnyValueCommonSpec {
                    id: "string_id".to_owned(),
                    brief: "brief".to_owned(),
                    note: "note".to_owned(),
                    stability: Some(Stability::Stable),
                    examples: Some(Examples::String("test".to_owned())),
                    requirement_level: RequirementLevel::Basic(
                        BasicRequirementLevelSpec::Recommended,
                    ),
                },
            }],
        });

        assert!(group
            .validate("<test>")
            .into_result_failing_non_fatal()
            .is_ok());

        // Examples are mandatory for string attributes even if nested
        group.body = Some(AnyValueSpec::Map {
            common: AnyValueCommonSpec {
                id: "map_id".to_owned(),
                brief: "brief".to_owned(),
                note: "note".to_owned(),
                stability: Some(Stability::Stable),
                examples: None,
                requirement_level: RequirementLevel::Basic(BasicRequirementLevelSpec::Recommended),
            },
            fields: vec![AnyValueSpec::String {
                common: AnyValueCommonSpec {
                    id: "nested_string_id".to_owned(),
                    brief: "brief".to_owned(),
                    note: "note".to_owned(),
                    stability: Some(Stability::Stable),
                    examples: None,
                    requirement_level: RequirementLevel::Basic(
                        BasicRequirementLevelSpec::Recommended,
                    ),
                },
            }],
        });

        let result = group.validate("<test>").into_result_failing_non_fatal();
        assert_eq!(
            Err(Error::InvalidAnyValueExampleError {
                path_or_url: "<test>".to_owned(),
                group_id: "test".to_owned(),
                value_id: "nested_string_id".to_owned(),
                error: "This value is a string but it does not contain any examples.".to_owned(),
            },),
            result
        );

        // Examples are mandatory for strings attributes even if nested
        group.body = Some(AnyValueSpec::Map {
            common: AnyValueCommonSpec {
                id: "map_id".to_owned(),
                brief: "brief".to_owned(),
                note: "note".to_owned(),
                stability: Some(Stability::Stable),
                examples: None,
                requirement_level: RequirementLevel::Basic(BasicRequirementLevelSpec::Recommended),
            },
            fields: vec![AnyValueSpec::Strings {
                common: AnyValueCommonSpec {
                    id: "nested_strings_id".to_owned(),
                    brief: "brief".to_owned(),
                    note: "note".to_owned(),
                    stability: Some(Stability::Stable),
                    examples: None,
                    requirement_level: RequirementLevel::Basic(
                        BasicRequirementLevelSpec::Recommended,
                    ),
                },
            }],
        });

        let result = group.validate("<test>").into_result_failing_non_fatal();
        assert_eq!(
            Err(Error::InvalidAnyValueExampleError {
                path_or_url: "<test>".to_owned(),
                group_id: "test".to_owned(),
                value_id: "nested_strings_id".to_owned(),
                error: "This value is a string array but it does not contain any examples."
                    .to_owned(),
            },),
            result
        );
    }

    #[test]
    fn test_validate_event_stability() {
        let mut group = GroupSpec {
            id: "test".to_owned(),
            r#type: GroupType::Event,
            name: Some("test_event".to_owned()),
            brief: "test".to_owned(),
            note: "test".to_owned(),
            prefix: "".to_owned(),
            extends: None,
            stability: Some(Stability::Stable),
            deprecated: None,
            span_kind: None,
            events: vec![],
            metric_name: None,
            instrument: None,
            unit: None,
            display_name: None,
            attributes: vec![],
            body: Some(AnyValueSpec::String {
                common: AnyValueCommonSpec {
                    id: "id".to_owned(),
                    brief: "brief".to_owned(),
                    note: "note".to_owned(),
                    stability: Some(Stability::Stable),
                    examples: Some(Examples::String("test".to_owned())),
                    requirement_level: RequirementLevel::Basic(
                        BasicRequirementLevelSpec::Recommended,
                    ),
                },
            }),
            annotations: None,
            entity_associations: Vec::new(),
        };
        assert!(group
            .validate("<test>")
            .into_result_failing_non_fatal()
            .is_ok());

        // Stability is required for all types of values.
        group.body = Some(AnyValueSpec::String {
            common: AnyValueCommonSpec {
                id: "string_id".to_owned(),
                brief: "brief".to_owned(),
                note: "note".to_owned(),
                stability: None,
                examples: Some(Examples::String("test".to_owned())),
                requirement_level: RequirementLevel::Basic(BasicRequirementLevelSpec::Recommended),
            },
        });

        let result = group.validate("<test>").into_result_failing_non_fatal();
        assert_eq!(
            Err(Error::InvalidAnyValue {
                path_or_url: "<test>".to_owned(),
                group_id: "test".to_owned(),
                value_id: "string_id".to_owned(),
                error: "Missing stability field.".to_owned(),
            },),
            result
        );

        // Stability is required for nested values.
        group.body = Some(AnyValueSpec::Map {
            common: AnyValueCommonSpec {
                id: "map_id".to_owned(),
                brief: "brief".to_owned(),
                note: "note".to_owned(),
                stability: Some(Stability::Stable),
                examples: None,
                requirement_level: RequirementLevel::Basic(BasicRequirementLevelSpec::Recommended),
            },
            fields: vec![AnyValueSpec::String {
                common: AnyValueCommonSpec {
                    id: "nested_string_id".to_owned(),
                    brief: "brief".to_owned(),
                    note: "note".to_owned(),
                    stability: None,
                    examples: Some(Examples::String("test".to_owned())),
                    requirement_level: RequirementLevel::Basic(
                        BasicRequirementLevelSpec::Recommended,
                    ),
                },
            }],
        });
        let result = group.validate("<test>").into_result_failing_non_fatal();
        assert_eq!(
            Err(Error::InvalidAnyValue {
                path_or_url: "<test>".to_owned(),
                group_id: "test".to_owned(),
                value_id: "nested_string_id".to_owned(),
                error: "Missing stability field.".to_owned(),
            },),
            result
        );

        // Stability is required on enum members of nested values.
        group.body = Some(AnyValueSpec::Map {
            common: AnyValueCommonSpec {
                id: "map_id".to_owned(),
                brief: "brief".to_owned(),
                note: "note".to_owned(),
                stability: Some(Stability::Stable),
                examples: None,
                requirement_level: RequirementLevel::Basic(BasicRequirementLevelSpec::Recommended),
            },
            fields: vec![AnyValueSpec::Enum {
                common: AnyValueCommonSpec {
                    id: "nested_enum".to_owned(),
                    brief: "brief".to_owned(),
                    note: "note".to_owned(),
                    stability: Some(Stability::Stable),
                    examples: None,
                    requirement_level: RequirementLevel::Basic(
                        BasicRequirementLevelSpec::Recommended,
                    ),
                },
                members: vec![EnumEntriesSpec {
                    id: "nested_enum_member".to_owned(),
                    value: ValueSpec::String("value".to_owned()),
                    brief: None,
                    note: None,
                    stability: None,
                    deprecated: None,
                    annotations: None,
                }],
            }],
        });
        let result = group.validate("<test>").into_result_failing_non_fatal();
        assert_eq!(
            Err(Error::InvalidAnyValue {
                path_or_url: "<test>".to_owned(),
                group_id: "test".to_owned(),
                value_id: "nested_enum".to_owned(),
                error: "Missing stability field for enum member nested_enum_member.".to_owned(),
            },),
            result
        );
    }

    #[test]
    fn test_validate_group_stability() {
        let mut group = GroupSpec {
            id: "test".to_owned(),
            r#type: GroupType::AttributeGroup,
            brief: "test".to_owned(),
            note: "test".to_owned(),
            prefix: "".to_owned(),
            extends: None,
            stability: None,
            deprecated: None,
            attributes: vec![AttributeSpec::Id {
                id: "test".to_owned(),
                r#type: AttributeType::PrimitiveOrArray(PrimitiveOrArrayTypeSpec::String),
                brief: None,
                stability: Some(Stability::Development),
                deprecated: Some(Deprecated::Obsoleted {
                    note: "".to_owned(),
                }),
                examples: Some(Examples::String("test".to_owned())),
                tag: None,
                requirement_level: Default::default(),
                sampling_relevant: None,
                note: "".to_owned(),
                annotations: None,
                role: Default::default(),
            }],
            span_kind: None,
            events: vec![],
            metric_name: None,
            instrument: None,
            unit: None,
            name: None,
            display_name: None,
            body: None,
            annotations: None,
            entity_associations: Vec::new(),
        };
        assert!(group
            .validate("<test>")
            .into_result_failing_non_fatal()
            .is_ok());

        // all other group types must have a stability field.
        group.r#type = GroupType::Span;
        group.span_kind = Some(SpanKindSpec::Client);
        let result = group.validate("<test>").into_result_failing_non_fatal();
        assert_eq!(
            Err(InvalidGroupStability {
                path_or_url: "<test>".to_owned(),
                group_id: "test".to_owned(),
                error: "This group does not contain a stability field.".to_owned(),
            }),
            result
        );
        group.stability = Some(Stability::Development);
        assert!(group
            .validate("<test>")
            .into_result_failing_non_fatal()
            .is_ok());

        group.stability = None;
        group.r#type = GroupType::Entity;
        group.span_kind = None;
        let result = group.validate("<test>").into_result_failing_non_fatal();
        assert_eq!(
            Err(InvalidGroupStability {
                path_or_url: "<test>".to_owned(),
                group_id: "test".to_owned(),
                error: "This group does not contain a stability field.".to_owned(),
            }),
            result
        );
        group.stability = Some(Stability::Development);
        assert!(group
            .validate("<test>")
            .into_result_failing_non_fatal()
            .is_ok());

        group.stability = None;

        group.r#type = GroupType::Scope;
        let result = group.validate("<test>").into_result_failing_non_fatal();
        assert_eq!(
            Err(InvalidGroupStability {
                path_or_url: "<test>".to_owned(),
                group_id: "test".to_owned(),
                error: "This group does not contain a stability field.".to_owned(),
            }),
            result
        );
        group.stability = Some(Stability::Development);
        assert!(group
            .validate("<test>")
            .into_result_failing_non_fatal()
            .is_ok());

        group.stability = None;

        group.r#type = GroupType::Metric;
        group.metric_name = Some("test".to_owned());
        group.instrument = Some(Counter);
        group.unit = Some("test".to_owned());
        let result = group.validate("<test>").into_result_failing_non_fatal();
        assert_eq!(
            Err(InvalidGroupStability {
                path_or_url: "<test>".to_owned(),
                group_id: "test".to_owned(),
                error: "This group does not contain a stability field.".to_owned(),
            }),
            result
        );
        group.stability = Some(Stability::Development);
        assert!(group
            .validate("<test>")
            .into_result_failing_non_fatal()
            .is_ok());

        group.stability = None;

        group.r#type = GroupType::Event;
        group.name = Some("test".to_owned());
        let result = group.validate("<test>").into_result_failing_non_fatal();
        assert_eq!(
            Err(InvalidGroupStability {
                path_or_url: "<test>".to_owned(),
                group_id: "test".to_owned(),
                error: "This group does not contain a stability field.".to_owned(),
            }),
            result
        );
        group.stability = Some(Stability::Development);
        assert!(group
            .validate("<test>")
            .into_result_failing_non_fatal()
            .is_ok());

        group.stability = None;

        group.r#type = GroupType::MetricGroup;
        let result = group.validate("<test>").into_result_failing_non_fatal();
        assert_eq!(
            Err(InvalidGroupStability {
                path_or_url: "<test>".to_owned(),
                group_id: "test".to_owned(),
                error: "This group does not contain a stability field.".to_owned(),
            }),
            result
        );

        group.stability = Some(Stability::Deprecated);
        let result = group.validate("<test>").into_result_failing_non_fatal();
        assert_eq!(
            Err(InvalidGroupStability {
                path_or_url: "<test>".to_owned(),
                group_id: "test".to_owned(),
                error: "Group stability is set to 'deprecated' which is no longer supported."
                    .to_owned(),
            }),
            result
        );

        group.stability = Some(Stability::Development);
        assert!(group
            .validate("<test>")
            .into_result_failing_non_fatal()
            .is_ok());
    }

    #[test]
    fn test_validate_extends_or_attributes() {
        let attributes = vec![AttributeSpec::Id {
            id: "test".to_owned(),
            r#type: AttributeType::PrimitiveOrArray(PrimitiveOrArrayTypeSpec::String),
            brief: None,
            stability: Some(Stability::Development),
            deprecated: Some(Deprecated::Obsoleted {
                note: "".to_owned(),
            }),
            examples: Some(Examples::String("test".to_owned())),
            tag: None,
            requirement_level: Default::default(),
            sampling_relevant: None,
            note: "".to_owned(),
            annotations: None,
            role: Default::default(),
        }];
        let mut group = GroupSpec {
            id: "test".to_owned(),
            r#type: GroupType::AttributeGroup,
            brief: "test".to_owned(),
            note: "test".to_owned(),
            prefix: "".to_owned(),
            extends: None,
            stability: Some(Stability::Stable),
            deprecated: None,
            attributes: vec![],
            span_kind: None,
            events: vec![],
            metric_name: None,
            instrument: None,
            unit: None,
            name: None,
            display_name: None,
            body: None,
            annotations: None,
            entity_associations: Vec::new(),
        };

        // Attribute Group must have extends or attributes.
        let result = group.validate("<test>").into_result_failing_non_fatal();
        assert_eq!(
            Err(InvalidGroupMissingExtendsOrAttributes {
                path_or_url: "<test>".to_owned(),
                group_id: "test".to_owned(),
                error: "This group does not contain an extends or attributes field.".to_owned(),
            }),
            result
        );

        group.attributes = attributes.clone();
        assert!(group
            .validate("<test>")
            .into_result_failing_non_fatal()
            .is_ok());

        group.attributes = vec![];
        group.extends = Some("test".to_owned());
        assert!(group
            .validate("<test>")
            .into_result_failing_non_fatal()
            .is_ok());
        group.extends = None;

        // Span must have extends or attributes.
        group.r#type = GroupType::Span;
        group.span_kind = Some(SpanKindSpec::Client);
        let result = group.validate("<test>").into_result_failing_non_fatal();
        assert_eq!(
            Err(InvalidGroupMissingExtendsOrAttributes {
                path_or_url: "<test>".to_owned(),
                group_id: "test".to_owned(),
                error: "This group does not contain an extends or attributes field.".to_owned(),
            }),
            result
        );

        group.attributes = attributes.clone();
        assert!(group
            .validate("<test>")
            .into_result_failing_non_fatal()
            .is_ok());

        group.attributes = vec![];
        group.extends = Some("test".to_owned());
        assert!(group
            .validate("<test>")
            .into_result_failing_non_fatal()
            .is_ok());
        group.extends = None;

        // Resource must have extends or attributes.
        group.r#type = GroupType::Entity;
        group.span_kind = None;
        let result = group.validate("<test>").into_result_failing_non_fatal();
        assert_eq!(
            Err(InvalidGroupMissingExtendsOrAttributes {
                path_or_url: "<test>".to_owned(),
                group_id: "test".to_owned(),
                error: "This group does not contain an extends or attributes field.".to_owned(),
            }),
            result
        );

        group.attributes = attributes.clone();
        assert!(group
            .validate("<test>")
            .into_result_failing_non_fatal()
            .is_ok());

        group.attributes = vec![];
        group.extends = Some("test".to_owned());
        assert!(group
            .validate("<test>")
            .into_result_failing_non_fatal()
            .is_ok());
        group.extends = None;

        // Metrics DO NOT need extends or attributes.
        group.r#type = GroupType::Metric;
        group.metric_name = Some("test".to_owned());
        group.instrument = Some(Counter);
        group.unit = Some("test".to_owned());
        assert!(group
            .validate("<test>")
            .into_result_failing_non_fatal()
            .is_ok());

        // Events DO NOT need extends or attributes.
        group.r#type = GroupType::Event;
        group.name = Some("test".to_owned());
        assert!(group
            .validate("<test>")
            .into_result_failing_non_fatal()
            .is_ok());
    }

    #[test]
    fn test_validate_duplicate_attribute_ref() {
        let bad_attributes = vec![
            AttributeSpec::Ref {
                r#ref: "attribute".to_owned(),
                brief: None,
                examples: None,
                tag: None,
                requirement_level: None,
                sampling_relevant: None,
                note: None,
                stability: None,
                deprecated: None,
                prefix: false,
                annotations: None,
                role: Default::default(),
            },
            AttributeSpec::Ref {
                r#ref: "attribute".to_owned(),
                brief: None,
                examples: None,
                tag: None,
                requirement_level: None,
                sampling_relevant: None,
                note: None,
                stability: None,
                deprecated: None,
                prefix: false,
                annotations: None,
                role: Default::default(),
            },
        ];
        let mut group = GroupSpec {
            id: "test".to_owned(),
            r#type: GroupType::AttributeGroup,
            brief: "test".to_owned(),
            note: "test".to_owned(),
            prefix: "".to_owned(),
            extends: None,
            stability: Some(Stability::Stable),
            deprecated: None,
            attributes: vec![],
            span_kind: None,
            events: vec![],
            metric_name: None,
            instrument: None,
            unit: None,
            name: None,
            display_name: None,
            body: None,
            annotations: None,
            entity_associations: Vec::new(),
        };

        // Check group with duplicate attributes.
        group.attributes = bad_attributes.clone();
        let result = group.validate("<test>");
        assert_eq!(
            Err(Error::InvalidGroupDuplicateAttributeRef {
                path_or_url: "<test>".to_owned(),
                group_id: "test".to_owned(),
                attribute_ref: "attribute".to_owned(),
            }),
            result.into_result_failing_non_fatal()
        );
    }

    #[test]
    fn test_instrumentation_spec() {
        assert_eq!(Counter.to_string(), "counter");
        assert_eq!(Gauge.to_string(), "gauge");
        assert_eq!(Histogram.to_string(), "histogram");
        assert_eq!(UpDownCounter.to_string(), "updowncounter");
    }

    #[test]
    fn test_validate_entity_associations() {
        let mut group = GroupSpec {
            id: "test".to_owned(),
            r#type: GroupType::Metric,
            brief: "test".to_owned(),
            note: "test".to_owned(),
            prefix: "".to_owned(),
            extends: None,
            stability: Some(Stability::Stable),
            deprecated: None,
            attributes: vec![AttributeSpec::Id {
                id: "test".to_owned(),
                r#type: AttributeType::PrimitiveOrArray(PrimitiveOrArrayTypeSpec::String),
                brief: None,
                stability: Some(Stability::Development),
                deprecated: Some(Deprecated::Obsoleted {
                    note: "".to_owned(),
                }),
                examples: Some(Examples::String("test".to_owned())),
                tag: None,
                requirement_level: Default::default(),
                sampling_relevant: None,
                note: "".to_owned(),
                annotations: None,
                role: Default::default(),
            }],
            span_kind: None,
            events: vec![],
            metric_name: Some("metric".to_owned()),
            instrument: Some(Gauge),
            unit: Some("{thing}".to_owned()),
            name: None,
            display_name: None,
            body: None,
            annotations: None,
            entity_associations: vec!["test".to_owned()],
        };
        assert!(group
            .validate("<test>")
            .into_result_failing_non_fatal()
            .is_ok());

        // Span should allow associations.
        group.r#type = GroupType::Span;
        group.metric_name = None;
        group.instrument = None;
        group.unit = None;
        group.span_kind = Some(SpanKindSpec::Client);
        assert!(group
            .validate("<test>")
            .into_result_failing_non_fatal()
            .is_ok());
        // Event should allow associations.
        group.r#type = GroupType::Event;
        group.span_kind = None;
        group.name = Some("event".to_owned());
        assert!(group
            .validate("<test>")
            .into_result_failing_non_fatal()
            .is_ok());
        // All other types should not allow associations
        group.r#type = GroupType::AttributeGroup;
        let result = group.validate("<test>").into_result_failing_non_fatal();
        assert_eq!(
            Err(InvalidGroup {
                path_or_url: "<test>".to_owned(),
                group_id: "test".to_owned(),
                error: "Group with entity_associations cannot have type: AttributeGroup".to_owned(),
            }),
            result
        );
    }
}<|MERGE_RESOLUTION|>--- conflicted
+++ resolved
@@ -110,13 +110,9 @@
     #[serde(skip_serializing_if = "Option::is_none")]
     pub body: Option<AnyValueSpec>,
     /// Annotations for the group.
-<<<<<<< HEAD
-    pub annotations: Option<BTreeMap<String, YamlValue>>,
-=======
     #[serde(default)]
     #[serde(skip_serializing_if = "Option::is_none")]
     pub annotations: Option<HashMap<String, YamlValue>>,
->>>>>>> 2e6657ed
     /// Which resources this group should be associated with.
     /// Note: this is only viable for span, metric and event groups.
     #[serde(default)]
