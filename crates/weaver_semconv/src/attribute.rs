--- conflicted
+++ resolved
@@ -387,16 +387,12 @@
     #[serde(skip_serializing_if = "Option::is_none")]
     pub stability: Option<Stability>,
     /// Deprecation note.
-<<<<<<< HEAD
     #[serde(
         deserialize_with = "crate::deprecated::deserialize_option_deprecated",
         default
     )]
+    #[serde(skip_serializing_if = "Option::is_none")]
     pub deprecated: Option<Deprecated>,
-=======
-    #[serde(skip_serializing_if = "Option::is_none")]
-    pub deprecated: Option<String>,
->>>>>>> 793a561f
     /// Annotations for the member.
     #[serde(skip_serializing_if = "Option::is_none")]
     pub annotations: Option<BTreeMap<String, YamlValue>>,
