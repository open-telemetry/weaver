--- conflicted
+++ resolved
@@ -15,75 +15,6 @@
 [![build](https://github.com/open-telemetry/weaver/actions/workflows/audit.yml/badge.svg)](https://github.com/open-telemetry/weaver/actions/workflows/audit.yml)
 [![License](https://img.shields.io/badge/License-Apache_2.0-blue.svg)](https://opensource.org/licenses/Apache-2.0)
 [![Slack](https://img.shields.io/badge/Slack-OpenTelemetry_Weaver-purple)](https://cloud-native.slack.com/archives/C0697EXNTL3)
-<<<<<<< HEAD
-=======
-----
-
-[Getting started](#getting-started) | [Main commands](#main-commands) | [Generate Doc & Code](crates/weaver_forge/README.md) | [Define your registry](docs/define-your-own-telemetry-schema.md) | [Architecture](docs/architecture.md) | [Change log](CHANGELOG.md) | [Contributing](CONTRIBUTING.md) | [Links](#links) |
-
-> [!NOTE]
-> Codegen authors, please refer to the following documentation to learn how to
-> use Weaver for generating code from semantic conventions:
-> - [Templates organization, integrated Jinja2 engine, list of supported filters/functions/tests](crates/weaver_forge/README.md)
-> - [Weaver Configuration](docs/weaver-config.md)
-
-## What is OpenTelemetry Weaver?
-
-**OTel Weaver** is a comprehensive tool designed to enable developers to
-easily develop, validate, document, and deploy semantic conventions (phase 1)
-and application telemetry schemas (phase 2). As an **open, customizable, and
-extensible platform**, it aims to serve both as a standalone developer tool
-and as an integral component within CI/CD pipelines—whether for the
-OpenTelemetry project itself, other open-source projects, vendor solutions,
-or even large-scale enterprise deployments leveraging OpenTelemetry.
-
-## Semantic Conventions and Application Telemetry Schema
-
-- **Semantic conventions** enable SMEs to define a catalog of well-defined and reusable
-  attributes and signals. OpenTelemetry maintains an official Semantic Convention
-  Registry that any project can leverage for consistent instrumentation.
-  Open-source projects, vendors, and enterprises can also implement their own
-  registries for specific needs, which Weaver can import and resolve to cover all
-  instrumented components of complex systems.
-- **Application Telemetry Schema** allows developers to specify the semantic
-  convention registries and custom attributes and signals supported by their
-  applications. The vision behind this concept is detailed in this [document](https://github.com/open-telemetry/oteps/blob/main/text/0243-app-telemetry-schema-vision-roadmap.md),
-  with implementation planned for Weaver's phase 2.
-
-## Design Principles
-
-Weaver is built upon principles of extensibility, customizability, scalability,
-robustness, reliability, and cross-platform compatibility.
-
-## Key Features
-
-- **Schema Resolution**: The Weaver Resolver sub-project resolves references,
-  extends clauses, and overrides in semantic convention registries and application
-  telemetry schemas, producing self-contained, easy-to-process, and shareable
-  resolved schemas.
-- **Policy Enforcement**: The Weaver Checker sub-project ensures the quality,
-  maintainability, and extensibility of registries and schemas by checking them
-  against a set of declarative policies using the popular rego policy language.
-- **Documentation and Code Generation**: The Weaver Forge sub-project generates
-  documentation and code from registries and schemas. It leverages a `jq-compatible`
-  expression language for data transformation and a `jinja2-compatible` template
-  engine for output generation.
-- **WASM-based Plugin System (future plan)**: A plugin system based on WASM will
-  be implemented to extend the Weaver platform. Plugins could be designed to
-  download registries and schemas from custom systems, feed data catalog solutions,
-  or configure dashboard systems, among other functionalities.
-
-## Scalability
-
-- Built with Rust, Weaver offers performance comparable to C or C++ implementation.
-  The entire OpenTelemetry semantic convention registry can be downloaded, resolved,
-  and documented in under 2 seconds.
-- Semantic Convention Registry Git repositories can be efficiently cached locally.
-- Registry and schema validation, as well as documentation and code generation,
-  are parallelized for optimal performance.
-
-## Robustness and Reliability
->>>>>>> f1f02287
 
 OpenTelemetry Weaver helps teams build observability by design, enabling consistent, type-safe, and automated telemetry through semantic conventions. With Weaver, you can define, validate, and evolve your telemetry schemas, ensuring reliability and clarity across your systems.
 
@@ -122,17 +53,10 @@
 
 ## Examples and How-Tos
 
-<<<<<<< HEAD
 - [O11y by design](https://github.com/jsuereth/o11y-by-design/) - from the CNCF 2025 presentation
 - [Weaver Example](https://github.com/jerbly/weaver-example) - doc-gen, code-gen, emit, live-check in CI/CD
 - [Define your own telemetry schema](docs/define-your-own-telemetry-schema.md) - A guide on how to define your own
   telemetry schema using semantic conventions.
-=======
-To check a set of policies against the registry, use the following command:
-```
-cargo run -- registry check -p path/to/policies
-```
->>>>>>> f1f02287
 
 
 ## Media
