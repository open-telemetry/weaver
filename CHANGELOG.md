# Changelog

All notable changes to this project will be documented in this file.

<<<<<<< HEAD
# [TBD] - TDB

- The target and the `registry` sub-directory are now optional for the
  `weaver registry generate` command. ([#962](https://github.com/open-telemetry/weaver/pull/962) by @lquerel)
=======
# Unreleased

- Live-check report changes ([#943](https://github.com/open-telemetry/weaver/pull/943) by @lmolkova)
  - 💥 BREAKING CHANGE 💥 `value` property in `Advice` is renamed to `advice_context`
  - Advice now contains `signal_type` and `signal_name` properties to simplify post-processing
  - Message format is changed to include all dynamic details about the advice
>>>>>>> 4d43fc5e

# [0.18.0] - 2025-09-17

- Fail when JQ filters fail ([#894](https://github.com/open-telemetry/weaver/pull/894) by @lmolkova)
- Update cargo-dist ([#905](https://github.com/open-telemetry/weaver/pull/905) by @jerbly)
- Update OTLP support to 1.7 ([#907](https://github.com/open-telemetry/weaver/pull/907) by @jerbly)
- Add debug logs for template config loading ([#934](https://github.com/open-telemetry/weaver/pull/934) by @lmolkova)
- Always serialize brief and registry_url ([#929](https://github.com/open-telemetry/weaver/pull/929) by @jsuereth)
- Fail when template doesn't match a file ([#928](https://github.com/open-telemetry/weaver/pull/928) by @lmolkova)

# [0.17.1] - 2025-08-15

- Fix error messages to ignore new version variants ([#880](https://github.com/open-telemetry/weaver/pull/880) by @jsuereth)

# [0.17.0] - 2025-08-08

- Filter based on deprecation, stability, and annotations in signal JQ helpers
  ([#870](https://github.com/open-telemetry/weaver/pull/870) by @lmolkova)
- Documentation and Repo cleanup ([#873](https://github.com/open-telemetry/weaver/pull/873) by @lquerel))
- Support structured deprecation info on enum members.
  ([#823](https://github.com/open-telemetry/weaver/pull/823) by @lmolkova)
- Don't serialize default values and empty arrays when resolving semantic conventions.
  ([#822](https://github.com/open-telemetry/weaver/pull/822) by @lmolkova)
- Add support for registry dependency chain, a->b->c. This pattern is useful when making narrow application registries that depend on a corporate registry based on the OpenTelemetry semantic conventions. Max depth is 10.
  ([#856](https://github.com/open-telemetry/weaver/pull/856) by @jerbly)
- Improve doc usage section ([#851](https://github.com/open-telemetry/weaver/pull/851) by @tombrk)

# [0.16.1] - 2025-07-04

- Fix github release actions.

# [0.16.0] - 2025-07-03

- Reverts the `value_type` feature.
  ([#816](https://github.com/open-telemetry/weaver/pull/816) by @jerbly)
- Adds annotations to enum members ([#812](https://github.com/open-telemetry/weaver/pull/812) by @lmolkova)

# [0.15.3] - 2025-06-24

- Add `imports` section to semconv spec. Custom registries can now import groups
  by name or by wildcard. ([#769](https://github.com/open-telemetry/weaver/pull/769/) by @lquerel)
- Add support for metrics to `registry emit`
  ([#767](https://github.com/open-telemetry/weaver/pull/767) by @jerbly)
- Adds `value_type` to metric: `int` or `double`. Data-point and exemplar values are live-checked.
  ([#773](https://github.com/open-telemetry/weaver/pull/773) by @jerbly)

# [0.15.2] - 2025-05-30

- Improve the quality of error messages emitted by Weaver
  ([#759](https://github.com/open-telemetry/weaver/pull/759) by @lquerel)
- Remove deprecated `allow_custom_values` from the codebase and YAML files
  ([#758](https://github.com/open-telemetry/weaver/pull/758) by @trisch-me)
  As a result of this change, `allow_custom_values` will be ignored in registry
  version 1.26.0, which was the last version to support it.

# [0.15.1] - 2025-05-27

- Add support for metrics in Live Check. ([#728](https://github.com/open-telemetry/weaver/pull/728) by @jerbly)
- Fix #750 - Dual registry resolves incorrectly. ([#753](https://github.com/open-telemetry/weaver/pull/753) by @lquerel)
- Fail on unstructured `deprecated` note (behind `--future` flag) ([#737](https://github.com/open-telemetry/weaver/pull/737) by @lmolkova)

# [0.15.0] - 2025-05-01

- Add support for attributes of type `any`. ([#707](https://github.com/open-telemetry/weaver/pull/707) by @lquerel)
- Add shell completion functionality. ([#682](https://github.com/open-telemetry/weaver/pull/682) by @larrys)
- Add support for remote templates and policies. ([#700](https://github.com/open-telemetry/weaver/pull/700) by @lquerel)
- Add [Live Check](https://github.com/open-telemetry/weaver/blob/main/crates/weaver_live_check/README.md) for Spans via OTLP/JSON and loose Attributes via JSON/Text. ([#630](https://github.com/open-telemetry/weaver/pull/630) by @jerbly)
- 💥 BREAKING CHANGE 💥 `resource` groups are now called `entity` groups. All JQ helper methods have been updated, but any template directly interacting with
  `group.type` may be broken. Use `entity` instead of `resource` group type in your Jinja templates. ([#714](https://github.com/open-telemetry/weaver/pull/714) by @jsuereth)
- 💥 BREAKING CHANGE 💥 - All logging and diagnostics now go to `stderr`. Override diagnostics with `--diagnostic-stdout`. ([#721](https://github.com/open-telemetry/weaver/pull/721) by @jerbly)
- Support for simplified Template Type Examples format where the key/attribute name is no longer included. ([#710](https://github.com/open-telemetry/weaver/pull/710) by @jerbly)

## [0.14.0] - 2025-04-10

What's changed

- Add support for 2 semconv registries. ([#627](https://github.com/open-telemetry/weaver/pull/627) by @lquerel).
- Add support for annotations on attributes and groups. ([#645](https://github.com/open-telemetry/weaver/pull/645) by @lquerel).
- 💥 BREAKING CHANGE 💥 - Upgrade to version 0.4.0 of regorus [requires all v0 policies to be modified](https://github.com/microsoft/regorus/pull/373). Policy upgrade instructions [here](https://www.openpolicyagent.org/docs/latest/v0-upgrade/#upgrading-rego) may help. ([#651](https://github.com/open-telemetry/weaver/pull/651) by @jerbly).
- Stability level `Deprecated` is deprecated. Conventions should be deprecated via `deprecated` field and should keep the original stability. ([#607](https://github.com/open-telemetry/weaver/pull/607) by @lmolkova).
- 💥 BREAKING CHANGE 💥 The `constraints` feature is no longer supported in semantic conventions yaml schema.
  The earliest version of semantic convention weaver is able to read has moved to 1.26.0. ([#611](https://github.com/open-telemetry/weaver/pull/611) by @lmolkova).
- Make `type` property required on the semantic convention group (behind `--future` flag). ([#611](https://github.com/open-telemetry/weaver/pull/611) by @lmolkova).
- Exclude attributes declared with `code_generation.exclude` annotations in `semconv_attributes` and other JQ attribute helpers. ([#662](https://github.com/open-telemetry/weaver/pull/662) by @lmolkova)
- Sort metrics by name in all JQ helpers. ([#573](https://github.com/open-telemetry/weaver/issues/573) by @lmolkova)

## [0.13.2] - 2025-02-13

What's changed

- Add a `note` field to all deprecated variants and generate a formatted value when
  not provided in the semconv files. ([#602](https://github.com/open-telemetry/weaver/pull/602) by @lquerel).

## [0.13.1] - 2025-02-12

What's changed

- For issue [#596](https://github.com/open-telemetry/weaver/issues/596) - Fix the Jinja deprecated test to accept the
  new deprecated format. ([#597](https://github.com/open-telemetry/weaver/pull/597) by @lquerel).

## [0.13.0] - 2025-02-07

What's changed

- **Breaking Change**: Introduced a new `weaver registry diff` command to generate a diff report between two versions of
  the semantic convention registry. This PR introduces a breaking change in the semantic conventions schema. While the
  text-based `deprecated` field is still supported for compatibility reasons, future semantic conventions should use the
  new `deprecated` structured format. ([#400](https://github.com/open-telemetry/weaver/pull/400/) by @lquerel).

  - The `deprecated` field is now a structured field defining the precise reason for deprecation. The semantic
    conventions must be updated to adopt this new format.
  - The changes related to the `deprecated` field (i.e., string → struct) also have a potential impact on certain
    templates that reference the `deprecated` field as containing text. These templates will need to be updated to use
    the `brief` field, which provides a textual explanation of the reasons for the deprecation.

- Improvement of comment generation: removal of `<p>` tags that precede `@` Javadoc tags.
  ([#574](https://github.com/open-telemetry/weaver/pull/574) by @trask).
- For Issue [#564](https://github.com/open-telemetry/weaver/issues/564) - Require attributes and event fields to have stability: Added warnings for missing stability
  on: Attributes, Enum members in attributes, Event AnyValues, Enum members in AnyValues. ([#568](https://github.com/open-telemetry/weaver/pull/568) by @jerbly).
- For issue [#569](Add include_stability config into semconv_grouped_attributes): `is_experimental` returns `true` by default. ([#570](https://github.com/open-telemetry/weaver/pull/570) by @jerbly).
- Added an OTLP receiver to Weaver to prepare for the `weaver registry live-check` command. (see [#548](https://github.com/open-telemetry/weaver/pull/548) by @lquerel)
- Add is_array filter and test for AttributeType. ([#540](https://github.com/open-telemetry/weaver/pull/540) by @arthurDiff).
- Refactored CLI registry commands to remove some duplication. Resolving the registry with policy checks is common for
  `generate`, `resolve` and `check`. ([#536](https://github.com/open-telemetry/weaver/pull/536) by @jerbly).
  - Added missing `after_resolution` policy checks to `generate` and `resolve` through the common code.
  - Removed the deprecated `--registry-git-sub-dir` option.
  - Fixed bug in `check` if `--skip-policies` was specified then it would not fail for any validation errors.
- Semantic Conventions Issue [#1513](https://github.com/open-telemetry/semantic-conventions/issues/1513) - Make span_kind required in yaml and break down multi-kind span
  definitions - ([#542](https://github.com/open-telemetry/weaver/pull/542) by @jerbly).
  - Updated the EBNF and JSON schema to define `span_kind` as mandatory for `span` group types. Added a group validity
    check as a warning.
- First iteration of the new command: `registry emit`. Emits a semantic convention registry as example spans to your
  OTLP receiver. This may be useful in testing/simulation scenarios. ([#549](https://github.com/open-telemetry/weaver/pull/549) by @jerbly)
- For issue [#569](Add include*stability config into semconv_grouped_attributes): added `stable_only` boolean flag as a parameter for
  `semconv_signal`, `semconv_grouped_attributes`, and other `semconv*\*`JQ semconv helpers. When`stable_only`is set to`true`,
corresponding helper function returns stable conventions only. If the flag is not set or set to false, stability filtering does not apply.
It's recommended to use `stable_only`flag instead of`exclude_stability` parameter.
  ([#588](https://github.com/open-telemetry/weaver/pull/588) by @lmolkova)

## [0.12.0] - 2024-12-09

What's changed

- Issue [#502](https://github.com/open-telemetry/weaver/issues/502) - Support stability definitions from [OTEP 232](https://github.com/open-telemetry/oteps/blob/main/text/0232-maturity-of-otel.md) - ([#504](https://github.com/open-telemetry/weaver/pull/504) by @jerbly).
  - Stability enum now has these variants: `stable`, `development`, `deprecated`, `alpha`, `beta`, `release_candidate`
  - `unmaintained` is not supported yet.
  - `experimental` is still accepted when parsing but aliased to `development`.
  - The minijinja test, `experimental`, now returns true for any variant other than `stable`.
  - EBNF and JSON schema updated to define the new enum without the `experimental` variant.
- Issue [#301](https://github.com/open-telemetry/weaver/issues/301) - Warn against usage of `allow_custom_values`. ([#514](https://github.com/open-telemetry/weaver/pull/514) by @jerbly).
- Fixed rego typos, attrigute and deprecaded ([#517](https://github.com/open-telemetry/weaver/pull/517) by @jerbly).
- Create better HTML comment parser - Allow more semconv snippet headers ([#512](https://github.com/open-telemetry/weaver/pull/512) by @jsuereth).
- Add javadoc <p> tag after lists ([#511](https://github.com/open-telemetry/weaver/pull/511) @trask).
- Javadoc <p> tags should only precede paragraphs ([#510](https://github.com/open-telemetry/weaver/pull/510) by @trask).
- More consistent newline behavior ([#509](https://github.com/open-telemetry/weaver/pull/509) by @trask).
- Add test cases to cover a paragraph after a list ([#508](https://github.com/open-telemetry/weaver/pull/508) by @trask).

Important note: Our CI/CD pipeline has been updated to use Rust cross-compilation, significantly speeding up the ARM
target (see [#506](https://github.com/open-telemetry/weaver/pull/506, thanks to @bernot-dev). If you encounter any
issues on ARM, please let us know as soon as possible. Thank you!

## [0.11.0] - 2024-12-05

What's changed

- Detect duplicate group ids, group names, and metric names. ([#382](https://github.com/open-telemetry/weaver/pull/382) by lquerel).
- Add support for Maps `map[]` to the definition of an `AnyValue`. ([#396](https://github.com/open-telemetry/weaver/pull/396) by @MSNev).
- Update semconv schema, syntax doc and validity check to correctly define `stability` as optional for attribute groups. ([#467](https://github.com/open-telemetry/weaver/pull/467) by @jerbly).
- Fix issue [#405](https://github.com/open-telemetry/weaver/issues/405) - Updated the EBNF and JSON schema to define the `extends` or `attributes` requirement mandatory for all group types except `metric` and `event`. Added a group validity check as a warning. ([#494](https://github.com/open-telemetry/weaver/pull/494) by @jerbly).
- Allow adding a description when using opt_in requirement level ([#392](https://github.com/open-telemetry/weaver/pull/392) by @joaopgrassi)
- Add warning that issues when using prefix on groups ([#407](https://github.com/open-telemetry/weaver/pull/407) by @jsuereth)
- Update comment filter to remove trailing spaces ([#453](https://github.com/open-telemetry/weaver/pull/453) by @jsuereth)
- Metrics and Events don't require attributes ([#494](https://github.com/open-telemetry/weaver/pull/494) by @jerbly)
- Added an option to follow symbolic links when loading the registry in various parts of the codebase. ([#468](https://github.com/open-telemetry/weaver/pull/468) by @leo6leo)
- Provide max line-length in comment filter. ([#454](https://github.com/open-telemetry/weaver/pull/454) by @jsuereth)

## [0.10.0] - 2024-09-23

What's changed

- Add support log based `event` definitions with a `body` of new `AnyValue` type. ([#297](https://github.com/open-telemetry/weaver/pull/297) by @MSNev).
- Add `escape_square_brackets` into `comment_formats` markdown configuration. ([#379](https://github.com/open-telemetry/weaver/pull/379) by @lquerel).
- Add `enforce_trailing_dots` into the `comment_formats` configuration. ([#378](https://github.com/open-telemetry/weaver/pull/378) by @lquerel).
- Add support for `indent_type` in both the comment filter and the `comment_formats` configuration. ([#377](https://github.com/open-telemetry/weaver/pull/377) by @lquerel).
- Add `regex_replace` filter to support replacing text using regex. ([#380](https://github.com/open-telemetry/weaver/pull/380) by @lquerel).
- Bump opentelemetry_sdk from 0.24.1 to 0.25.0 (#369)
- Bump opentelemetry-stdout from 0.5.0 to 0.25.0 (#368)
- Bump anyhow from 1.0.88 to 1.0.89 (#370)
- Bump regorus from 0.2.4 to 0.2.5 (#375)
- Bump minijinja-contrib from 2.2.0 to 2.3.1 (#376)
- Bump minijinja from 2.2.0 to 2.3.1 (#371)
- Bump globset from 0.4.14 to 0.4.15 (#366)

## [0.9.2] - 2024-09-09

What's Changed

- Build X86 + ARM64 image ([#346](https://github.com/open-telemetry/weaver/pull/346) by jsuereth). The parameter
  `--platform=linux/x86_64` is no longer needed to run this image on MacOS.
- Update docker guide for home directory ([#356](https://github.com/open-telemetry/weaver/pull/356) by jsuereth).
- Fix clippy issues. ([#357](https://github.com/open-telemetry/weaver/pull/357) by jsuereth).
- Bump alpine from 3.20.2 to 3.20.3 (#360)
- Bump anyhow from 1.0.86 to 1.0.87 (#359)
- Bump serde from 1.0.209 to 1.0.210 (#358)
- Bump serde_json from 1.0.127 to 1.0.128 (#354)
- Bump clap from 4.5.16 to 4.5.17 (#351)
- Bump regorus from 0.2.3 to 0.2.4 (#350)
- Bump indexmap from 2.4.0 to 2.5.0 (#349)
- Bump minijinja-contrib from 2.1.2 to 2.2.0 (#347)
- Bump ratatui from 0.28.0 to 0.28.1 (#341)
- Bump flate2 from 1.0.32 to 1.0.33 (#342)
- Bump minijinja from 2.1.2 to 2.2.0 (#343)
- Bump serde from 1.0.208 to 1.0.209 (#344)
- Bump serde_json from 1.0.125 to 1.0.127 (#340)

## [0.9.1] - 2024-08-22

Fixes

- Warnings detected in the baseline registry are now ignored and non-fatal errors will not
  interrupt any command before it completes
  ([#337](https://github.com/open-telemetry/weaver/pull/337) by lquerel).

## [0.9.0] - 2024-08-19

What's Changed

- ([#309](https://github.com/open-telemetry/weaver/pull/309) by lquerel) Configurable Comment Filter to Support Multiple Programming Language Comment Formats.
  More details in [Weaver Force Doc](https://github.com/open-telemetry/weaver/blob/main/crates/weaver_forge/README.md)
  and [Weaver Configuration Doc](https://github.com/open-telemetry/weaver/blob/main/docs/weaver-config.md).
- ([#300](https://github.com/open-telemetry/weaver/pull/300) by lquerel) Validation for the examples attribute field.
- ([#322](https://github.com/open-telemetry/weaver/pull/322), [#312](https://github.com/open-telemetry/weaver/pull/312),
  [#319](https://github.com/open-telemetry/weaver/pull/319), [#318](https://github.com/open-telemetry/weaver/pull/318),
  [#312](https://github.com/open-telemetry/weaver/pull/312), [#304](https://github.com/open-telemetry/weaver/pull/304)
  by jsuereth) Many improvements have been made to the creation of the Weaver Docker image,
  which is now scoring an A on the Scout Docker image score.
  - Add Weaver docker image to dependabot tracking,
  - Add build attestations,
  - Stop using root user the docker image,
  - Use official docker action to build docker image,
  - Update docker to use release build.
- ([#311](https://github.com/open-telemetry/weaver/pull/311) by MSNev) Fix `unknown.com` test reference issue.
- ([#307](https://github.com/open-telemetry/weaver/pull/307) by lmolkova) Move semconv schema definition from build tools.
- ([#305](https://github.com/open-telemetry/weaver/pull/305) by lquerel) Detect root attribute name duplicates during the resolution process.
- ([#294](https://github.com/open-telemetry/weaver/pull/294) by lquerel) Add template-level parameters and file_name per template config.
- (#327) Bump `regorus` from 0.2.2 to 0.2.3.
- (#326, #317, #302) Bump `clap` from 4.5.13 to 4.5.16.
- (#325, #313) Bump `serde` from 1.0.205 to 1.0.208.
- (#324) Bump `alpine` from 3.18.3 to 3.20.2.
- (#323) Bump `rust` from 1.76.0-alpine3.18 to 1.78.0-alpine3.18.
- (#320, #315, #287) Bump `serde_json` from 1.0.122 to 1.0.125.
- (#316) Bump `indexmap` from 2.3.0 to 2.4.0.
- (#314, #308) Bump `markdown` from 1.0.0-alpha.18 to 1.0.0-alpha.20.
- (#310) Bump `ratatui`, `textarea` and `crossterm` version in lock-step.
- (#303, #299, #293) Bump `tui-textarea` from 0.5.2 to 0.6.1.
- (#298) Bump `ratatui` from 0.27.0 to 0.28.0.
- (#292) Bump `flate2` from 1.0.30 to 1.0.31.
- (#290) Bump `regex` from 1.10.5 to 1.10.6.
- (#286) Bump `crossterm` from 0.27.0 to 0.28.1.

## [0.8.0] - 2024-08-01

What's Changed

- (#257 by lquerel) Infrastructure to support backward-compatibility testing and, more generally, policies applied to multi-version registries.

```
weaver registry check \
--registry https://github.com/open-telemetry/semantic-conventions.git[model] \
--baseline-registry https://github.com/open-telemetry/semantic-conventions/archive/refs/tags/v1.26.0.zip[model] \
--policy compatibility_check.rego
```

- (#284 by MadVikingGod) The `--policy` flag now accepts directories.
- (#270 by @lquerel) Follow build tools’ case conversion rules. Numbers are no longer considered word splitters.
- (#276 by @jsuereth) Remove legacy way of writing templates for semconv.
- (#274 by @lquerel) Enhance error reporting for invalid JQ expressions.
- (#275 by @lquerel) The custom JQ filter semconv_grouped_metrics now sorts metrics by their metric_name (issue #268).
- (#256) Bump gix from 0.63.0 to 0.64.0.
- (#271) Bump jaq-parse from 1.0.2 to 1.0.3.
- (#272) Bump jaq-core from 1.5.0 to 1.5.1
- (#273) Bump toml from 0.8.16 to 0.8.17
- (#283) Bump minijinja from 2.1.0 to 2.1.1

## [0.7.0] - 2024-07-22

What's Changed

- Add support for new custom semconv JQ filters by @lquerel.
- Update Weaver Forge documentation and include a step-by-step guide for codegen authors by @lquerel.

The following new filters have been added to the Weaver Forge:

- `semconv_group_attributes_by_root_namespace`: Groups the attributes by their root namespace.
- `semconv_attributes($options)`: Extracts and processes semantic convention attributes based on provided options. $options is an object that can contain:
  - `exclude_stability`: a list of stability levels to exclude.
  - `exclude_deprecated`: a boolean to exclude deprecated metrics.
  - `exclude_root_namespace`: a list of root namespaces to exclude.
- `semconv_attributes`: Convenience function to extract all attributes without any filtering options.
- `semconv_grouped_attributes($options)`: Groups the processed attributes by their root namespace based on provided options. $options is an object that can contain:
  - `exclude_stability`: a list of stability statuses to exclude.
  - `exclude_deprecated`: a boolean to exclude deprecated metrics.
  - `exclude_root_namespace`: a list of root namespaces to exclude.
- `semconv_grouped_attributes`: Convenience function to group all attributes by their root namespace without any filtering options.
- `semconv_group_metrics_by_root_namespace`: Groups the metrics by their root namespace.
- `semconv_metrics($options)`: Extracts and processes semantic convention metrics based on provided options. $options is an object that can contain:
  - `exclude_stability`: a list of stability statuses to exclude.
  - `exclude_deprecated`: a boolean to exclude deprecated metrics.
  - `exclude_root_namespace`: a list of root namespaces to exclude.
- `semconv_metrics`: Convenience function to extract all metrics without any filtering options.
- `semconv_grouped_metrics($options)`: Groups the processed metrics by their root namespace based on provided options. $options is an object that can contain:
  - `exclude_stability`: a list of stability statuses to exclude.
  - `exclude_deprecated`: a boolean to exclude deprecated metrics.
  - `exclude_root_namespace`: a list of root namespaces to exclude.
- `semconv_grouped_metrics`: Convenience function to group all metrics by their root namespace without any filtering options.

## [0.6.0] - 2024-07-16

What's Changed

- Support for Hierarchical Weaver Config: We have added support for hierarchical configuration in Weaver.
  This allows more flexible and powerful configuration management. For more details, please refer to the
  documentation on [configuration file loading order and overriding rules](https://github.com/open-telemetry/weaver/blob/main/docs/weaver-config.md#configuration-file-loading-order-and-overriding-rules). by @lquerel in https://github.com/open-telemetry/weaver/pull/231
- Support for MiniJinja py_compat Extensions: This release includes support for MiniJinja py_compat
  extensions, enhancing compatibility with Python syntax. For more information, see the [documentation](https://github.com/open-telemetry/weaver/blob/main/crates/weaver_forge/README.md#jinja-filters). by @lquerel
  in https://github.com/open-telemetry/weaver/pull/239

## New Contributors

- @haidong made a first contribution in https://github.com/open-telemetry/weaver/pull/237

## [0.5.0] - 2024-07-02

What's Changed

- Add optional variant to requirement_level. by @MadVikingGod in https://github.com/open-telemetry/weaver/pull/199
- Add semconv_const filter to support semantic convention namespacing rules. by @lquerel in https://github.com/open-telemetry/weaver/pull/200
- Add display_name field. by @joaopgrassi in https://github.com/open-telemetry/weaver/pull/202
- Bump regex from 1.10.4 to 1.10.5 by @dependabot in https://github.com/open-telemetry/weaver/pull/205
- Bump clap from 4.5.6 to 4.5.7 by @dependabot in https://github.com/open-telemetry/weaver/pull/206
- New entry in developer guide to describe the process of adding new fields in the semantic convention registry by @lquerel in https://github.com/open-telemetry/weaver/pull/209
- Add Embed option for single attributes by @trisch-me in https://github.com/open-telemetry/weaver/pull/212
- Bump include_dir from 0.7.3 to 0.7.4 by @dependabot in https://github.com/open-telemetry/weaver/pull/213
- Add support for post-resolution policies by @lquerel in https://github.com/open-telemetry/weaver/pull/214
- split_id filter is singular by @bryannaegele in https://github.com/open-telemetry/weaver/pull/217
- Add Jinja whitespace control by @joaopgrassi in https://github.com/open-telemetry/weaver/pull/224

## New Contributors

- @MadVikingGod made their first contribution in https://github.com/open-telemetry/weaver/pull/199
- @joaopgrassi made their first contribution in https://github.com/open-telemetry/weaver/pull/202
- @trisch-me made their first contribution in https://github.com/open-telemetry/weaver/pull/212
- @bryannaegele made their first contribution in https://github.com/open-telemetry/weaver/pull/217

**Full Changelog**: https://github.com/open-telemetry/weaver/compare/v0.4.0...v0.5.0

## [0.4.0] - 2024-06-04

What's Changed

- First cut at a developer's guide to help onboarding users. by @jsuereth in https://github.com/open-telemetry/weaver/pull/166
- Detect and Process Policy Files into SemConv Registry + Generic Diagnostic Reporting by @lquerel in https://github.com/open-telemetry/weaver/pull/153
- Bump gix from 0.62.0 to 0.63.0 by @dependabot in https://github.com/open-telemetry/weaver/pull/170
- Update opentelemetry rust API by @lquerel in https://github.com/open-telemetry/weaver/pull/169
- Bump serde from 1.0.202 to 1.0.203 by @dependabot in https://github.com/open-telemetry/weaver/pull/176
- Support for loading templates from the file system or from an embedded representation in the app's binary. by @lquerel in https://github.com/open-telemetry/weaver/pull/171
- Add support for List of Array examples. by @jerbly in https://github.com/open-telemetry/weaver/pull/177
- Add distribution (binaries + installers) publishing workflows. by @jsuereth in https://github.com/open-telemetry/weaver/pull/179
- Generate JSON Schema for both Resolved Telemetry Schema and Resolved Registry by @lquerel in https://github.com/open-telemetry/weaver/pull/187
- Update README.md, fix Weaver checker link by @xrmx in https://github.com/open-telemetry/weaver/pull/191
- Support command line parameters to add an additional layer of configurability in the documentation/code generator. by @lquerel in https://github.com/open-telemetry/weaver/pull/195

## New Contributors

- @jerbly made their first contribution in https://github.com/open-telemetry/weaver/pull/177
- @xrmx made their first contribution in https://github.com/open-telemetry/weaver/pull/191

**Full Changelog**: https://github.com/open-telemetry/weaver/compare/v0.3.0...v0.4.0

## [0.3.0] - 2024-05-16

What's Changed

- Additional filters and tests by @lquerel in https://github.com/open-telemetry/weaver/pull/163
  - `instantiated_type`: Filters a type to return the instantiated type.
  - `enum_type`: Filters a type to return the enum type or an error if the type is not an enum.
  - `capitalize_first`: Capitalizes the first letter of a string.
  - `map_text` introduces a second parameter to define the default value if the name of the text map or the input are not found in the `text_maps` section (optional parameter).
  - `enum`: Tests if an attribute has an enum type.
  - `simple_type`: Tests if a type is a simple type (i.e.: string | string[] | int | int[] | double | double[] | boolean | boolean[]).
  - `template_type`: Tests if a type is a template type (i.e.: template[]).
  - `enum_type`: Tests if a type is an enum type.

**Full Changelog**: https://github.com/open-telemetry/weaver/compare/v0.2.0...v0.3.0

## [0.2.0] - 2024-04-26

Updates for Semantic Convention markdown generation, and beginnings of a suite of utilities for code generation.

What's Changed:

- Working rust codegen example by @lquerel in https://github.com/open-telemetry/weaver/pull/136
- Markdown snippet generation now uses weaver_forge templating by @jsuereth in https://github.com/open-telemetry/weaver/pull/141
- New Jinja filters and predicates for OTel by @lquerel in https://github.com/open-telemetry/weaver/pull/143
- `attribute_sort` filter to weaver_forge by @jsuereth in https://github.com/open-telemetry/weaver/pull/144
- Expanding collection of filters by @lquerel in https://github.com/open-telemetry/weaver/pull/162
- (chore) Removal of Old Tera Templates by @lquerel in https://github.com/open-telemetry/weaver/pull/145
- (fix) Expand id parsing by @jsuereth in https://github.com/open-telemetry/weaver/pull/152
- (fix) Update weaver to understand deprecated enum values. by @jsuereth in https://github.com/open-telemetry/weaver/pull/139

**Full Changelog**: https://github.com/open-telemetry/weaver/compare/v0.1.0...v0.2.0

## [0.1.0] - 2024-04-24

Initial release of OpenTelemetry weaver for usage in semantic-conventions repository.

This is a PREVIEW release, and stability guarantees are loose prior to 1.0.

What's Changed:

- The Weaver project, initially hosted by F5, has been moved to open-telemetry/weaver. The project's objectives have
  been redefined into two main phases/focuses: 1) semconv support, 2) application telemetry support.
- A Jinja-compatible template engine and a snippet-based generator have been completed and tested to support the
  semantic-convention repository. The template engine can be used for both documentation and code generation.
- A new policy engine (based on rego) has been added to the project to externalize the declaration of policies and to
  enhance the management, evolution, and maintainability of semantic conventions and application telemetry schemas. It leverages a set of rules or policies to ensure the coherence and quality of these conventions and schemas over time.
- A lot of documentation has been added to the entire project to make it easier to consume and contribute.
- A code coverage process has been implemented with the initial goal of keeping the project above 70% coverage.
- A process for cleaning up APIs has been initiated in anticipation of publishing the crates on crates.io. The
  weaver_semconv crate is the first to undergo this process.

## [unreleased]

### 🚀 Features

- _(registry)_ Improve resolved schema and registry api usability.
- _(registry)_ Introduce the concept of named registries
- _(stats)_ Implement registry stats command
- _(resolve)_ Implement registry resolve command
- _(template)_ Add a more complex example generating markdown files per group prefix
- _(template)_ Reimplement template generation based on minijinja + jaq (jq-like filters)
- _(cli)_ Add quiet mode
- _(generator)_ Add support for all group types
- _(generator)_ Add jq-like filter support to make artifact generation more flexible
- _(generator)_ Complete the weaver registry generate command.
- _(cli)_ Add update-markdown sub-command and align sub-command args in the registry command.
- _(registry)_ Improve unit test to check the generated markdown
- _(registry)_ Add unit test to check the generated markdown
- _(registry)_ Generate markdown from jinja2 templates
- _(template)_ Generate markdown files describing a registry
- _(template)_ Add template syntax configuration
- _(template)_ Initialize template engine with a root directory to support include clause.
- _(template)_ Expose template.set_file_name method to dynamically define the file name of the output.
- _(template)_ Generate registry from templates
- _(resolve)_ Improve error reporting
- _(resolve)_ Fix typo
- _(resolve)_ Implement `include` constraint
- _(resolve)_ Check `any_of` constraints
- _(template)_ Integrate with minininja
- _(template)_ Start integration of the case converter
- _(template)_ Replace tera with minijinja to improve error handling
- _(registry)_ Refactor registry sub-commands.
- _(registry)_ Add `weaver check registry` command
- _(resolver)_ Simplify semantic convention registry resolution function

### 🐛 Bug Fixes

- _(resolution)_ Adjust other unit tests to take into account the fix
- _(resolution)_ Make resolution process easy to test in unit tests
- _(resolution)_ Fix resolution order
- _(resolution)_ Create minimal example reproducing the bug

### 📚 Documentation

- _(template)_ Add documentation to describe the template engine.
- Describe crates layout and add README.md files for every crates in the workspace.
- Clean up README.md

### 🧪 Testing

- _(integration)_ Create integration test to check parsing and resolution of the official semconv repo.

### ⚙️ Miscellaneous Tasks

- _(coverage)_ Improve test coverage
- _(coverage)_ Remove xtask and main command line from the code coverage
- _(coverage)_ Apply `tarpaulin` coverage to the entire workspace
- _(install)_ Add `cargo tarpaulin` in the list of tools to install
- _(build)_ Trigger ci.yml workflow for all push and pull request
- _(coverage)_ Add test code coverage with cargo tarpaulin
- _(clippy)_ Add more clippy lints
- _(clippy)_ Fix more clippy issues
- _(clippy)_ Fix explicit_into_iter_loop clippy issue
- _(git)_ Make the output dir invisible for git
- _(changelog)_ Add git cliff configuration
- _(code)_ Make error enums non-exhaustive
- _(code)_ Implement #54
- _(code)_ Fix str_to_string clippy lint issues
- _(code)_ Implement #54 + new clippy lint rule
- _(build)_ Fix doc lint issue
- _(build)_ Fix GH action
- _(build)_ Add xtask
- _(build)_ Replace script/check_workspace with cargo xtask validate
- _(build)_ Define lint rules globally from the cargo workspace
- _(build)_ Clippy lint rules to remove unwrap and enforce must_use when needed
- _(build)_ Fix clippy issues
- _(doc)_ Update README.md to describe check and generate sub-commands
- _(build)_ Fix clippy issue
- _(build)_ Fix merge issue.
- _(build)_ Update cargo lock
- _(compatibility)_ Align attribute type and examples definitions
- _(compatibility)_ Align requirement level definition
- _(compatibility)_ Align stability definition
- _(compatibility)_ Make resolved registry compatible with official registry syntax
- _(clippy)_ Fix clippy lint issues
- _(error)_ Improve compound error management
- _(ci)_ Fix toolchain version issue
- _(ci)_ Attempt to fix toolchain version issue
- _(build)_ Fix ci workflow
- _(build)_ Fix scripts path
- _(build)_ Remove allowed-external-types.toml files from the Typos control.
- _(build)_ Add control procedures for workspace and public API policies
- _(build)_ Run build and test only with ubuntu target for now.
- _(build)_ Remove macos target for the build (API rate limit reached, we need to figure out that later).
- Add cargo lock file.
- _(dep)_ Bump dependency versions
- Migrate f5/otel-weaver repo to open-telemetry/weaver repo<|MERGE_RESOLUTION|>--- conflicted
+++ resolved
@@ -2,19 +2,14 @@
 
 All notable changes to this project will be documented in this file.
 
-<<<<<<< HEAD
-# [TBD] - TDB
-
-- The target and the `registry` sub-directory are now optional for the
-  `weaver registry generate` command. ([#962](https://github.com/open-telemetry/weaver/pull/962) by @lquerel)
-=======
 # Unreleased
 
 - Live-check report changes ([#943](https://github.com/open-telemetry/weaver/pull/943) by @lmolkova)
   - 💥 BREAKING CHANGE 💥 `value` property in `Advice` is renamed to `advice_context`
   - Advice now contains `signal_type` and `signal_name` properties to simplify post-processing
   - Message format is changed to include all dynamic details about the advice
->>>>>>> 4d43fc5e
+- The target and the `registry` sub-directory are now optional for the
+  `weaver registry generate` command. ([#962](https://github.com/open-telemetry/weaver/pull/962) by @lquerel)
 
 # [0.18.0] - 2025-09-17
 
