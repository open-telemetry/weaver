# Changelog

All notable changes to this project will be documented in this file.

## [0.10.0] - 2024-09-23

What's changed

<<<<<<< HEAD
* Add `escape_square_brackets` into `comment_formats` markdown configuration. ([#379](https://github.com/open-telemetry/weaver/pull/379) by lquerel).
* Add `enforce_trailing_dots` into the `comment_formats` configuration. ([#378](https://github.com/open-telemetry/weaver/pull/378) by lquerel).
* Add support for `indent_type` in both the comment filter and the `comment_formats` configuration. ([#377](https://github.com/open-telemetry/weaver/pull/377) by lquerel).
* Add `regex_replace` filter to support replacing text using regex. ([#380](https://github.com/open-telemetry/weaver/pull/380) by lquerel).
* Bump opentelemetry_sdk from 0.24.1 to 0.25.0 (#369)
* Bump opentelemetry-stdout from 0.5.0 to 0.25.0 (#368)
* Bump anyhow from 1.0.88 to 1.0.89 (#370)
* Bump regorus from 0.2.4 to 0.2.5 (#375)
* Bump minijinja-contrib from 2.2.0 to 2.3.1 (#376)
* Bump minijinja from 2.2.0 to 2.3.1 (#371)
* Bump globset from 0.4.14 to 0.4.15 (#366)
=======
* Add `escape_square_brackets` into `comment_formats` markdown configuration. ([#XXX](...) by lquerel).
* Add `enforce_trailing_dots` into the `comment_formats` configuration. ([#XXX](...) by lquerel).
* Add support for `indent_type` in both the comment filter and the `comment_formats` configuration. ([#XXX](...) by lquerel).
* Add `regex_replace` filter to support replacing text using regex. ([#XXX](...) by lquerel).
* Add support log based `event` definitions with a `body` of new `AnyValue` type. ([#XXX](...) by MSNev).
>>>>>>> 3192be4d

## [0.9.2] - 2024-09-09

What's Changed

* Build X86 + ARM64 image ([#346](https://github.com/open-telemetry/weaver/pull/346) by jsuereth). The parameter
  `--platform=linux/x86_64` is no longer needed to run this image on MacOS.
* Update docker guide for home directory ([#356](https://github.com/open-telemetry/weaver/pull/356) by jsuereth).
* Fix clippy issues. ([#357](https://github.com/open-telemetry/weaver/pull/357) by jsuereth).
* Bump alpine from 3.20.2 to 3.20.3 (#360)
* Bump anyhow from 1.0.86 to 1.0.87 (#359)
* Bump serde from 1.0.209 to 1.0.210 (#358)
* Bump serde_json from 1.0.127 to 1.0.128 (#354)
* Bump clap from 4.5.16 to 4.5.17 (#351)
* Bump regorus from 0.2.3 to 0.2.4 (#350)
* Bump indexmap from 2.4.0 to 2.5.0 (#349)
* Bump minijinja-contrib from 2.1.2 to 2.2.0 (#347)
* Bump ratatui from 0.28.0 to 0.28.1 (#341)
* Bump flate2 from 1.0.32 to 1.0.33 (#342)
* Bump minijinja from 2.1.2 to 2.2.0 (#343)
* Bump serde from 1.0.208 to 1.0.209 (#344)
* Bump serde_json from 1.0.125 to 1.0.127 (#340)

## [0.9.1] - 2024-08-22

Fixes

* Warnings detected in the baseline registry are now ignored and non-fatal errors will not
  interrupt any command before it completes
  ([#337](https://github.com/open-telemetry/weaver/pull/337) by lquerel).

## [0.9.0] - 2024-08-19

What's Changed

* ([#309](https://github.com/open-telemetry/weaver/pull/309) by lquerel) Configurable Comment Filter to Support Multiple Programming Language Comment Formats.
  More details in [Weaver Force Doc](https://github.com/open-telemetry/weaver/blob/main/crates/weaver_forge/README.md)
  and [Weaver Configuration Doc](https://github.com/open-telemetry/weaver/blob/main/docs/weaver-config.md).
* ([#300](https://github.com/open-telemetry/weaver/pull/300) by lquerel) Validation for the examples attribute field.
* ([#322](https://github.com/open-telemetry/weaver/pull/322), [#312](https://github.com/open-telemetry/weaver/pull/312),
  [#319](https://github.com/open-telemetry/weaver/pull/319), [#318](https://github.com/open-telemetry/weaver/pull/318),
  [#312](https://github.com/open-telemetry/weaver/pull/312), [#304](https://github.com/open-telemetry/weaver/pull/304)
  by jsuereth) Many improvements have been made to the creation of the Weaver Docker image,
  which is now scoring an A on the Scout Docker image score.
    * Add Weaver docker image to dependabot tracking,
    * Add build attestations,
    * Stop using root user the docker image,
    * Use official docker action to build docker image,
    * Update docker to use release build.
* ([#311](https://github.com/open-telemetry/weaver/pull/311) by MSNev) Fix `unknown.com` test reference issue.
* ([#307](https://github.com/open-telemetry/weaver/pull/307) by lmolkova) Move semconv schema definition from build tools.
* ([#305](https://github.com/open-telemetry/weaver/pull/305) by lquerel) Detect root attribute name duplicates during the resolution process.
* ([#294](https://github.com/open-telemetry/weaver/pull/294) by lquerel) Add template-level parameters and file_name per template config.
* (#327) Bump `regorus` from 0.2.2 to 0.2.3.
* (#326, #317, #302) Bump `clap` from 4.5.13 to 4.5.16.
* (#325, #313) Bump `serde` from 1.0.205 to 1.0.208.
* (#324) Bump `alpine` from 3.18.3 to 3.20.2.
* (#323) Bump `rust` from 1.76.0-alpine3.18 to 1.78.0-alpine3.18.
* (#320, #315, #287) Bump `serde_json` from 1.0.122 to 1.0.125.
* (#316) Bump `indexmap` from 2.3.0 to 2.4.0.
* (#314, #308) Bump `markdown` from 1.0.0-alpha.18 to 1.0.0-alpha.20.
* (#310) Bump `ratatui`, `textarea` and `crossterm` version in lock-step.
* (#303, #299, #293) Bump `tui-textarea` from 0.5.2 to 0.6.1.
* (#298) Bump `ratatui` from 0.27.0 to 0.28.0.
* (#292) Bump `flate2` from 1.0.30 to 1.0.31.
* (#290) Bump `regex` from 1.10.5 to 1.10.6.
* (#286) Bump `crossterm` from 0.27.0 to 0.28.1.

## [0.8.0] - 2024-08-01

What's Changed

* (#257 by lquerel) Infrastructure to support backward-compatibility testing and, more generally, policies applied to multi-version registries.

```
weaver registry check \
--registry https://github.com/open-telemetry/semantic-conventions.git[model] \
--baseline-registry https://github.com/open-telemetry/semantic-conventions/archive/refs/tags/v1.26.0.zip[model] \
--policy compatibility_check.rego
```

* (#284 by MadVikingGod) The `--policy` flag now accepts directories.
* (#270 by @lquerel) Follow build tools’ case conversion rules. Numbers are no longer considered word splitters.
* (#276 by @jsuereth) Remove legacy way of writing templates for semconv.
* (#274 by @lquerel) Enhance error reporting for invalid JQ expressions.
* (#275 by @lquerel) The custom JQ filter semconv_grouped_metrics now sorts metrics by their metric_name (issue #268).
* (#256) Bump gix from 0.63.0 to 0.64.0.
* (#271) Bump jaq-parse from 1.0.2 to 1.0.3.
* (#272) Bump jaq-core from 1.5.0 to 1.5.1
* (#273) Bump toml from 0.8.16 to 0.8.17
* (#283) Bump minijinja from 2.1.0 to 2.1.1

## [0.7.0] - 2024-07-22

What's Changed

* Add support for new custom semconv JQ filters by @lquerel.
* Update Weaver Forge documentation and include a step-by-step guide for codegen authors by @lquerel.

The following new filters have been added to the Weaver Forge:

* `semconv_group_attributes_by_root_namespace`: Groups the attributes by their root namespace.
* `semconv_attributes($options)`: Extracts and processes semantic convention attributes based on provided options. $options is an object that can contain:
  * `exclude_stability`: a list of stability statuses to exclude.
  * `exclude_deprecated`: a boolean to exclude deprecated metrics.
  * `exclude_root_namespace`: a list of root namespaces to exclude.
* `semconv_attributes`: Convenience function to extract all attributes without any filtering options.
* `semconv_grouped_attributes($options)`: Groups the processed attributes by their root namespace based on provided options. $options is an object that can contain:
  * `exclude_stability`: a list of stability statuses to exclude.
  * `exclude_deprecated`: a boolean to exclude deprecated metrics.
  * `exclude_root_namespace`: a list of root namespaces to exclude.
* `semconv_grouped_attributes`: Convenience function to group all attributes by their root namespace without any filtering options.
* `semconv_group_metrics_by_root_namespace`: Groups the metrics by their root namespace.
* `semconv_metrics($options)`: Extracts and processes semantic convention metrics based on provided options. $options is an object that can contain:
  * `exclude_stability`: a list of stability statuses to exclude.
  * `exclude_deprecated`: a boolean to exclude deprecated metrics.
  * `exclude_root_namespace`: a list of root namespaces to exclude.
* `semconv_metrics`: Convenience function to extract all metrics without any filtering options.
* `semconv_grouped_metrics($options)`: Groups the processed metrics by their root namespace based on provided options. $options is an object that can contain:
  * `exclude_stability`: a list of stability statuses to exclude.
  * `exclude_deprecated`: a boolean to exclude deprecated metrics.
  * `exclude_root_namespace`: a list of root namespaces to exclude.
* `semconv_grouped_metrics`: Convenience function to group all metrics by their root namespace without any filtering options.

## [0.6.0] - 2024-07-16

What's Changed

* Support for Hierarchical Weaver Config: We have added support for hierarchical configuration in Weaver. 
This allows more flexible and powerful configuration management. For more details, please refer to the
documentation on [configuration file loading order and overriding rules](https://github.com/open-telemetry/weaver/blob/main/docs/weaver-config.md#configuration-file-loading-order-and-overriding-rules). by @lquerel in https://github.com/open-telemetry/weaver/pull/231
* Support for MiniJinja py_compat Extensions: This release includes support for MiniJinja py_compat
extensions, enhancing compatibility with Python syntax. For more information, see the [documentation](https://github.com/open-telemetry/weaver/blob/main/crates/weaver_forge/README.md#jinja-filters). by @lquerel
in https://github.com/open-telemetry/weaver/pull/239

## New Contributors

* @haidong made a first contribution in https://github.com/open-telemetry/weaver/pull/237

## [0.5.0] - 2024-07-02

What's Changed

* Add optional variant to requirement_level. by @MadVikingGod in https://github.com/open-telemetry/weaver/pull/199
* Add semconv_const filter to support semantic convention namespacing rules. by @lquerel in https://github.com/open-telemetry/weaver/pull/200
* Add display_name field. by @joaopgrassi in https://github.com/open-telemetry/weaver/pull/202
* Bump regex from 1.10.4 to 1.10.5 by @dependabot in https://github.com/open-telemetry/weaver/pull/205
* Bump clap from 4.5.6 to 4.5.7 by @dependabot in https://github.com/open-telemetry/weaver/pull/206
* New entry in developer guide to describe the process of adding new fields in the semantic convention registry by @lquerel in https://github.com/open-telemetry/weaver/pull/209
* Add Embed option for single attributes by @trisch-me in https://github.com/open-telemetry/weaver/pull/212
* Bump include_dir from 0.7.3 to 0.7.4 by @dependabot in https://github.com/open-telemetry/weaver/pull/213
* Add support for post-resolution policies by @lquerel in https://github.com/open-telemetry/weaver/pull/214
* split_id filter is singular by @bryannaegele in https://github.com/open-telemetry/weaver/pull/217
* Add Jinja whitespace control by @joaopgrassi in https://github.com/open-telemetry/weaver/pull/224

## New Contributors
* @MadVikingGod made their first contribution in https://github.com/open-telemetry/weaver/pull/199
* @joaopgrassi made their first contribution in https://github.com/open-telemetry/weaver/pull/202
* @trisch-me made their first contribution in https://github.com/open-telemetry/weaver/pull/212
* @bryannaegele made their first contribution in https://github.com/open-telemetry/weaver/pull/217

**Full Changelog**: https://github.com/open-telemetry/weaver/compare/v0.4.0...v0.5.0


## [0.4.0] - 2024-06-04

What's Changed

* First cut at a developer's guide to help onboarding users. by @jsuereth in https://github.com/open-telemetry/weaver/pull/166
* Detect and Process Policy Files into SemConv Registry + Generic Diagnostic Reporting by @lquerel in https://github.com/open-telemetry/weaver/pull/153
* Bump gix from 0.62.0 to 0.63.0 by @dependabot in https://github.com/open-telemetry/weaver/pull/170
* Update opentelemetry rust API by @lquerel in https://github.com/open-telemetry/weaver/pull/169
* Bump serde from 1.0.202 to 1.0.203 by @dependabot in https://github.com/open-telemetry/weaver/pull/176
* Support for loading templates from the file system or from an embedded representation in the app's binary. by @lquerel in https://github.com/open-telemetry/weaver/pull/171
* Add support for List of Array examples. by @jerbly in https://github.com/open-telemetry/weaver/pull/177
* Add distribution (binaries + installers) publishing workflows. by @jsuereth in https://github.com/open-telemetry/weaver/pull/179
* Generate JSON Schema for both Resolved Telemetry Schema and Resolved Registry by @lquerel in https://github.com/open-telemetry/weaver/pull/187
* Update README.md, fix Weaver checker link by @xrmx in https://github.com/open-telemetry/weaver/pull/191
* Support command line parameters to add an additional layer of configurability in the documentation/code generator. by @lquerel in https://github.com/open-telemetry/weaver/pull/195

## New Contributors
* @jerbly made their first contribution in https://github.com/open-telemetry/weaver/pull/177
* @xrmx made their first contribution in https://github.com/open-telemetry/weaver/pull/191

**Full Changelog**: https://github.com/open-telemetry/weaver/compare/v0.3.0...v0.4.0


## [0.3.0] - 2024-05-16

What's Changed

- Additional filters and tests by @lquerel in https://github.com/open-telemetry/weaver/pull/163
    - `instantiated_type`: Filters a type to return the instantiated type.
    - `enum_type`: Filters a type to return the enum type or an error if the type is not an enum.
    - `capitalize_first`: Capitalizes the first letter of a string.
    - `map_text` introduces a second parameter to define the default value if the name of the text map or the input are not found in the `text_maps` section (optional parameter).
    - `enum`: Tests if an attribute has an enum type.
    - `simple_type`: Tests if a type is a simple type (i.e.: string | string[] | int | int[] | double | double[] | boolean | boolean[]).
    - `template_type`: Tests if a type is a template type (i.e.: template[]).
    - `enum_type`: Tests if a type is an enum type.


**Full Changelog**: https://github.com/open-telemetry/weaver/compare/v0.2.0...v0.3.0

## [0.2.0] - 2024-04-26

Updates for Semantic Convention markdown generation, and beginnings of a suite of utilities for code generation.

What's Changed:

- Working rust codegen example by @lquerel in https://github.com/open-telemetry/weaver/pull/136
- Markdown snippet generation now uses weaver_forge templating by @jsuereth in https://github.com/open-telemetry/weaver/pull/141
- New Jinja filters and predicates for OTel by @lquerel in https://github.com/open-telemetry/weaver/pull/143
- `attribute_sort` filter to weaver_forge by @jsuereth in https://github.com/open-telemetry/weaver/pull/144
- Expanding collection of filters by @lquerel in https://github.com/open-telemetry/weaver/pull/162
- (chore) Removal of Old Tera Templates by @lquerel in https://github.com/open-telemetry/weaver/pull/145
- (fix) Expand id parsing by @jsuereth in https://github.com/open-telemetry/weaver/pull/152
- (fix) Update weaver to understand deprecated enum values. by @jsuereth in https://github.com/open-telemetry/weaver/pull/139

**Full Changelog**: https://github.com/open-telemetry/weaver/compare/v0.1.0...v0.2.0

## [0.1.0] - 2024-04-24

Initial release of OpenTelemetry weaver for usage in semantic-conventions repository.

This is a PREVIEW release, and stability guarantees are loose prior to 1.0.

What's Changed:

- The Weaver project, initially hosted by F5, has been moved to open-telemetry/weaver. The project's objectives have
been redefined into two main phases/focuses: 1) semconv support, 2) application telemetry support. 
- A Jinja-compatible template engine and a snippet-based generator have been completed and tested to support the
semantic-convention repository. The template engine can be used for both documentation and code generation.
- A new policy engine (based on rego) has been added to the project to externalize the declaration of policies and to
enhance the management, evolution, and maintainability of semantic conventions and application telemetry schemas. It leverages a set of rules or policies to ensure the coherence and quality of these conventions and schemas over time.
- A lot of documentation has been added to the entire project to make it easier to consume and contribute.
- A code coverage process has been implemented with the initial goal of keeping the project above 70% coverage.
- A process for cleaning up APIs has been initiated in anticipation of publishing the crates on crates.io. The
weaver_semconv crate is the first to undergo this process.

## [unreleased]

### 🚀 Features

- *(registry)* Improve resolved schema and registry api usability.
- *(registry)* Introduce the concept of named registries
- *(stats)* Implement registry stats command
- *(resolve)* Implement registry resolve command
- *(template)* Add a more complex example generating markdown files per group prefix
- *(template)* Reimplement template generation based on minijinja + jaq (jq-like filters)
- *(cli)* Add quiet mode
- *(generator)* Add support for all group types
- *(generator)* Add jq-like filter support to make artifact generation more flexible
- *(generator)* Complete the weaver registry generate command.
- *(cli)* Add update-markdown sub-command and align sub-command args in the registry command.
- *(registry)* Improve unit test to check the generated markdown
- *(registry)* Add unit test to check the generated markdown
- *(registry)* Generate markdown from jinja2 templates
- *(template)* Generate markdown files describing a registry
- *(template)* Add template syntax configuration
- *(template)* Initialize template engine with a root directory to support include clause.
- *(template)* Expose template.set_file_name method to dynamically define the file name of the output.
- *(template)* Generate registry from templates
- *(resolve)* Improve error reporting
- *(resolve)* Fix typo
- *(resolve)* Implement `include` constraint
- *(resolve)* Check `any_of` constraints
- *(template)* Integrate with minininja
- *(template)* Start integration of the case converter
- *(template)* Replace tera with minijinja to improve error handling
- *(registry)* Refactor registry sub-commands.
- *(registry)* Add `weaver check registry` command
- *(resolver)* Simplify semantic convention registry resolution function

### 🐛 Bug Fixes

- *(resolution)* Adjust other unit tests to take into account the fix
- *(resolution)* Make resolution process easy to test in unit tests
- *(resolution)* Fix resolution order
- *(resolution)* Create minimal example reproducing the bug

### 📚 Documentation

- *(template)* Add documentation to describe the template engine.
- Describe crates layout and add README.md files for every crates in the workspace.
- Clean up README.md

### 🧪 Testing

- *(integration)* Create integration test to check parsing and resolution of the official semconv repo.

### ⚙️ Miscellaneous Tasks

- *(coverage)* Improve test coverage
- *(coverage)* Remove xtask and main command line from the code coverage
- *(coverage)* Apply `tarpaulin` coverage to the entire workspace
- *(install)* Add `cargo tarpaulin` in the list of tools to install
- *(build)* Trigger ci.yml workflow for all push and pull request
- *(coverage)* Add test code coverage with cargo tarpaulin
- *(clippy)* Add more clippy lints
- *(clippy)* Fix more clippy issues
- *(clippy)* Fix explicit_into_iter_loop clippy issue
- *(git)* Make the output dir invisible for git
- *(changelog)* Add git cliff configuration
- *(code)* Make error enums non-exhaustive
- *(code)* Implement #54
- *(code)* Fix str_to_string clippy lint issues
- *(code)* Implement #54 + new clippy lint rule
- *(build)* Fix doc lint issue
- *(build)* Fix GH action
- *(build)* Add xtask
- *(build)* Replace script/check_workspace with cargo xtask validate
- *(build)* Define lint rules globally from the cargo workspace
- *(build)* Clippy lint rules to remove unwrap and enforce must_use when needed
- *(build)* Fix clippy issues
- *(doc)* Update README.md to describe check and generate sub-commands
- *(build)* Fix clippy issue
- *(build)* Fix merge issue.
- *(build)* Update cargo lock
- *(compatibility)* Align attribute type and examples definitions
- *(compatibility)* Align requirement level definition
- *(compatibility)* Align stability definition
- *(compatibility)* Make resolved registry compatible with official registry syntax
- *(clippy)* Fix clippy lint issues
- *(error)* Improve compound error management
- *(ci)* Fix toolchain version issue
- *(ci)* Attempt to fix toolchain version issue
- *(build)* Fix ci workflow
- *(build)* Fix scripts path
- *(build)* Remove allowed-external-types.toml files from the Typos control.
- *(build)* Add control procedures for workspace and public API policies
- *(build)* Run build and test only with ubuntu target for now.
- *(build)* Remove macos target for the build (API rate limit reached, we need to figure out that later).
- Add cargo lock file.
- *(dep)* Bump dependency versions
- Migrate f5/otel-weaver repo to open-telemetry/weaver repo<|MERGE_RESOLUTION|>--- conflicted
+++ resolved
@@ -6,11 +6,11 @@
 
 What's changed
 
-<<<<<<< HEAD
-* Add `escape_square_brackets` into `comment_formats` markdown configuration. ([#379](https://github.com/open-telemetry/weaver/pull/379) by lquerel).
-* Add `enforce_trailing_dots` into the `comment_formats` configuration. ([#378](https://github.com/open-telemetry/weaver/pull/378) by lquerel).
-* Add support for `indent_type` in both the comment filter and the `comment_formats` configuration. ([#377](https://github.com/open-telemetry/weaver/pull/377) by lquerel).
-* Add `regex_replace` filter to support replacing text using regex. ([#380](https://github.com/open-telemetry/weaver/pull/380) by lquerel).
+* Add support log based `event` definitions with a `body` of new `AnyValue` type. ([#297](https://github.com/open-telemetry/weaver/pull/297) by @MSNev).
+* Add `escape_square_brackets` into `comment_formats` markdown configuration. ([#379](https://github.com/open-telemetry/weaver/pull/379) by @lquerel).
+* Add `enforce_trailing_dots` into the `comment_formats` configuration. ([#378](https://github.com/open-telemetry/weaver/pull/378) by @lquerel).
+* Add support for `indent_type` in both the comment filter and the `comment_formats` configuration. ([#377](https://github.com/open-telemetry/weaver/pull/377) by @lquerel).
+* Add `regex_replace` filter to support replacing text using regex. ([#380](https://github.com/open-telemetry/weaver/pull/380) by @lquerel).
 * Bump opentelemetry_sdk from 0.24.1 to 0.25.0 (#369)
 * Bump opentelemetry-stdout from 0.5.0 to 0.25.0 (#368)
 * Bump anyhow from 1.0.88 to 1.0.89 (#370)
@@ -18,13 +18,6 @@
 * Bump minijinja-contrib from 2.2.0 to 2.3.1 (#376)
 * Bump minijinja from 2.2.0 to 2.3.1 (#371)
 * Bump globset from 0.4.14 to 0.4.15 (#366)
-=======
-* Add `escape_square_brackets` into `comment_formats` markdown configuration. ([#XXX](...) by lquerel).
-* Add `enforce_trailing_dots` into the `comment_formats` configuration. ([#XXX](...) by lquerel).
-* Add support for `indent_type` in both the comment filter and the `comment_formats` configuration. ([#XXX](...) by lquerel).
-* Add `regex_replace` filter to support replacing text using regex. ([#XXX](...) by lquerel).
-* Add support log based `event` definitions with a `body` of new `AnyValue` type. ([#XXX](...) by MSNev).
->>>>>>> 3192be4d
 
 ## [0.9.2] - 2024-09-09
 
