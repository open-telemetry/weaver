# Changelog

All notable changes to this project will be documented in this file.

## [Next] - YYYY-MM-DD

What's changed

<<<<<<< HEAD
* Add `enforce_trailing_dots` into the `comment_formats` configuration. ([#XXX](...) by lquerel).
=======
* Add support for `indent_type` in both the comment filter and the `comment_formats` configuration. ([#XXX](...) by lquerel).
>>>>>>> 2906116f

## [0.9.2] - 2024-09-09

What's Changed

* Build X86 + ARM64 image ([#346](https://github.com/open-telemetry/weaver/pull/346) by jsuereth). The parameter
  `--platform=linux/x86_64` is no longer needed to run this image on MacOS.
* Update docker guide for home directory ([#356](https://github.com/open-telemetry/weaver/pull/356) by jsuereth).
* Fix clippy issues. ([#357](https://github.com/open-telemetry/weaver/pull/357) by jsuereth).
* Bump alpine from 3.20.2 to 3.20.3 (#360)
* Bump anyhow from 1.0.86 to 1.0.87 (#359)
* Bump serde from 1.0.209 to 1.0.210 (#358)
* Bump serde_json from 1.0.127 to 1.0.128 (#354)
* Bump clap from 4.5.16 to 4.5.17 (#351)
* Bump regorus from 0.2.3 to 0.2.4 (#350)
* Bump indexmap from 2.4.0 to 2.5.0 (#349)
* Bump minijinja-contrib from 2.1.2 to 2.2.0 (#347)
* Bump ratatui from 0.28.0 to 0.28.1 (#341)
* Bump flate2 from 1.0.32 to 1.0.33 (#342)
* Bump minijinja from 2.1.2 to 2.2.0 (#343)
* Bump serde from 1.0.208 to 1.0.209 (#344)
* Bump serde_json from 1.0.125 to 1.0.127 (#340)

## [0.9.1] - 2024-08-22

Fixes

* Warnings detected in the baseline registry are now ignored and non-fatal errors will not
  interrupt any command before it completes
  ([#337](https://github.com/open-telemetry/weaver/pull/337) by lquerel).

## [0.9.0] - 2024-08-19

What's Changed

* ([#309](https://github.com/open-telemetry/weaver/pull/309) by lquerel) Configurable Comment Filter to Support Multiple Programming Language Comment Formats.
  More details in [Weaver Force Doc](https://github.com/open-telemetry/weaver/blob/main/crates/weaver_forge/README.md)
  and [Weaver Configuration Doc](https://github.com/open-telemetry/weaver/blob/main/docs/weaver-config.md).
* ([#300](https://github.com/open-telemetry/weaver/pull/300) by lquerel) Validation for the examples attribute field.
* ([#322](https://github.com/open-telemetry/weaver/pull/322), [#312](https://github.com/open-telemetry/weaver/pull/312),
  [#319](https://github.com/open-telemetry/weaver/pull/319), [#318](https://github.com/open-telemetry/weaver/pull/318),
  [#312](https://github.com/open-telemetry/weaver/pull/312), [#304](https://github.com/open-telemetry/weaver/pull/304)
  by jsuereth) Many improvements have been made to the creation of the Weaver Docker image,
  which is now scoring an A on the Scout Docker image score.
    * Add Weaver docker image to dependabot tracking,
    * Add build attestations,
    * Stop using root user the docker image,
    * Use official docker action to build docker image,
    * Update docker to use release build.
* ([#311](https://github.com/open-telemetry/weaver/pull/311) by MSNev) Fix `unknown.com` test reference issue.
* ([#307](https://github.com/open-telemetry/weaver/pull/307) by lmolkova) Move semconv schema definition from build tools.
* ([#305](https://github.com/open-telemetry/weaver/pull/305) by lquerel) Detect root attribute name duplicates during the resolution process.
* ([#294](https://github.com/open-telemetry/weaver/pull/294) by lquerel) Add template-level parameters and file_name per template config.
* (#327) Bump `regorus` from 0.2.2 to 0.2.3.
* (#326, #317, #302) Bump `clap` from 4.5.13 to 4.5.16.
* (#325, #313) Bump `serde` from 1.0.205 to 1.0.208.
* (#324) Bump `alpine` from 3.18.3 to 3.20.2.
* (#323) Bump `rust` from 1.76.0-alpine3.18 to 1.78.0-alpine3.18.
* (#320, #315, #287) Bump `serde_json` from 1.0.122 to 1.0.125.
* (#316) Bump `indexmap` from 2.3.0 to 2.4.0.
* (#314, #308) Bump `markdown` from 1.0.0-alpha.18 to 1.0.0-alpha.20.
* (#310) Bump `ratatui`, `textarea` and `crossterm` version in lock-step.
* (#303, #299, #293) Bump `tui-textarea` from 0.5.2 to 0.6.1.
* (#298) Bump `ratatui` from 0.27.0 to 0.28.0.
* (#292) Bump `flate2` from 1.0.30 to 1.0.31.
* (#290) Bump `regex` from 1.10.5 to 1.10.6.
* (#286) Bump `crossterm` from 0.27.0 to 0.28.1.

## [0.8.0] - 2024-08-01

What's Changed

* (#257 by lquerel) Infrastructure to support backward-compatibility testing and, more generally, policies applied to multi-version registries.

```
weaver registry check \
--registry https://github.com/open-telemetry/semantic-conventions.git[model] \
--baseline-registry https://github.com/open-telemetry/semantic-conventions/archive/refs/tags/v1.26.0.zip[model] \
--policy compatibility_check.rego
```

* (#284 by MadVikingGod) The `--policy` flag now accepts directories.
* (#270 by @lquerel) Follow build tools’ case conversion rules. Numbers are no longer considered word splitters.
* (#276 by @jsuereth) Remove legacy way of writing templates for semconv.
* (#274 by @lquerel) Enhance error reporting for invalid JQ expressions.
* (#275 by @lquerel) The custom JQ filter semconv_grouped_metrics now sorts metrics by their metric_name (issue #268).
* (#256) Bump gix from 0.63.0 to 0.64.0.
* (#271) Bump jaq-parse from 1.0.2 to 1.0.3.
* (#272) Bump jaq-core from 1.5.0 to 1.5.1
* (#273) Bump toml from 0.8.16 to 0.8.17
* (#283) Bump minijinja from 2.1.0 to 2.1.1

## [0.7.0] - 2024-07-22

What's Changed

* Add support for new custom semconv JQ filters by @lquerel.
* Update Weaver Forge documentation and include a step-by-step guide for codegen authors by @lquerel.

The following new filters have been added to the Weaver Forge:

* `semconv_group_attributes_by_root_namespace`: Groups the attributes by their root namespace.
* `semconv_attributes($options)`: Extracts and processes semantic convention attributes based on provided options. $options is an object that can contain:
  * `exclude_stability`: a list of stability statuses to exclude.
  * `exclude_deprecated`: a boolean to exclude deprecated metrics.
  * `exclude_root_namespace`: a list of root namespaces to exclude.
* `semconv_attributes`: Convenience function to extract all attributes without any filtering options.
* `semconv_grouped_attributes($options)`: Groups the processed attributes by their root namespace based on provided options. $options is an object that can contain:
  * `exclude_stability`: a list of stability statuses to exclude.
  * `exclude_deprecated`: a boolean to exclude deprecated metrics.
  * `exclude_root_namespace`: a list of root namespaces to exclude.
* `semconv_grouped_attributes`: Convenience function to group all attributes by their root namespace without any filtering options.
* `semconv_group_metrics_by_root_namespace`: Groups the metrics by their root namespace.
* `semconv_metrics($options)`: Extracts and processes semantic convention metrics based on provided options. $options is an object that can contain:
  * `exclude_stability`: a list of stability statuses to exclude.
  * `exclude_deprecated`: a boolean to exclude deprecated metrics.
  * `exclude_root_namespace`: a list of root namespaces to exclude.
* `semconv_metrics`: Convenience function to extract all metrics without any filtering options.
* `semconv_grouped_metrics($options)`: Groups the processed metrics by their root namespace based on provided options. $options is an object that can contain:
  * `exclude_stability`: a list of stability statuses to exclude.
  * `exclude_deprecated`: a boolean to exclude deprecated metrics.
  * `exclude_root_namespace`: a list of root namespaces to exclude.
* `semconv_grouped_metrics`: Convenience function to group all metrics by their root namespace without any filtering options.

## [0.6.0] - 2024-07-16

What's Changed

* Support for Hierarchical Weaver Config: We have added support for hierarchical configuration in Weaver. 
This allows more flexible and powerful configuration management. For more details, please refer to the
documentation on [configuration file loading order and overriding rules](https://github.com/open-telemetry/weaver/blob/main/docs/weaver-config.md#configuration-file-loading-order-and-overriding-rules). by @lquerel in https://github.com/open-telemetry/weaver/pull/231
* Support for MiniJinja py_compat Extensions: This release includes support for MiniJinja py_compat
extensions, enhancing compatibility with Python syntax. For more information, see the [documentation](https://github.com/open-telemetry/weaver/blob/main/crates/weaver_forge/README.md#jinja-filters). by @lquerel
in https://github.com/open-telemetry/weaver/pull/239

## New Contributors

* @haidong made a first contribution in https://github.com/open-telemetry/weaver/pull/237

## [0.5.0] - 2024-07-02

What's Changed

* Add optional variant to requirement_level. by @MadVikingGod in https://github.com/open-telemetry/weaver/pull/199
* Add semconv_const filter to support semantic convention namespacing rules. by @lquerel in https://github.com/open-telemetry/weaver/pull/200
* Add display_name field. by @joaopgrassi in https://github.com/open-telemetry/weaver/pull/202
* Bump regex from 1.10.4 to 1.10.5 by @dependabot in https://github.com/open-telemetry/weaver/pull/205
* Bump clap from 4.5.6 to 4.5.7 by @dependabot in https://github.com/open-telemetry/weaver/pull/206
* New entry in developer guide to describe the process of adding new fields in the semantic convention registry by @lquerel in https://github.com/open-telemetry/weaver/pull/209
* Add Embed option for single attributes by @trisch-me in https://github.com/open-telemetry/weaver/pull/212
* Bump include_dir from 0.7.3 to 0.7.4 by @dependabot in https://github.com/open-telemetry/weaver/pull/213
* Add support for post-resolution policies by @lquerel in https://github.com/open-telemetry/weaver/pull/214
* split_id filter is singular by @bryannaegele in https://github.com/open-telemetry/weaver/pull/217
* Add Jinja whitespace control by @joaopgrassi in https://github.com/open-telemetry/weaver/pull/224

## New Contributors
* @MadVikingGod made their first contribution in https://github.com/open-telemetry/weaver/pull/199
* @joaopgrassi made their first contribution in https://github.com/open-telemetry/weaver/pull/202
* @trisch-me made their first contribution in https://github.com/open-telemetry/weaver/pull/212
* @bryannaegele made their first contribution in https://github.com/open-telemetry/weaver/pull/217

**Full Changelog**: https://github.com/open-telemetry/weaver/compare/v0.4.0...v0.5.0


## [0.4.0] - 2024-06-04

What's Changed

* First cut at a developer's guide to help onboarding users. by @jsuereth in https://github.com/open-telemetry/weaver/pull/166
* Detect and Process Policy Files into SemConv Registry + Generic Diagnostic Reporting by @lquerel in https://github.com/open-telemetry/weaver/pull/153
* Bump gix from 0.62.0 to 0.63.0 by @dependabot in https://github.com/open-telemetry/weaver/pull/170
* Update opentelemetry rust API by @lquerel in https://github.com/open-telemetry/weaver/pull/169
* Bump serde from 1.0.202 to 1.0.203 by @dependabot in https://github.com/open-telemetry/weaver/pull/176
* Support for loading templates from the file system or from an embedded representation in the app's binary. by @lquerel in https://github.com/open-telemetry/weaver/pull/171
* Add support for List of Array examples. by @jerbly in https://github.com/open-telemetry/weaver/pull/177
* Add distribution (binaries + installers) publishing workflows. by @jsuereth in https://github.com/open-telemetry/weaver/pull/179
* Generate JSON Schema for both Resolved Telemetry Schema and Resolved Registry by @lquerel in https://github.com/open-telemetry/weaver/pull/187
* Update README.md, fix Weaver checker link by @xrmx in https://github.com/open-telemetry/weaver/pull/191
* Support command line parameters to add an additional layer of configurability in the documentation/code generator. by @lquerel in https://github.com/open-telemetry/weaver/pull/195

## New Contributors
* @jerbly made their first contribution in https://github.com/open-telemetry/weaver/pull/177
* @xrmx made their first contribution in https://github.com/open-telemetry/weaver/pull/191

**Full Changelog**: https://github.com/open-telemetry/weaver/compare/v0.3.0...v0.4.0


## [0.3.0] - 2024-05-16

What's Changed

- Additional filters and tests by @lquerel in https://github.com/open-telemetry/weaver/pull/163
    - `instantiated_type`: Filters a type to return the instantiated type.
    - `enum_type`: Filters a type to return the enum type or an error if the type is not an enum.
    - `capitalize_first`: Capitalizes the first letter of a string.
    - `map_text` introduces a second parameter to define the default value if the name of the text map or the input are not found in the `text_maps` section (optional parameter).
    - `enum`: Tests if an attribute has an enum type.
    - `simple_type`: Tests if a type is a simple type (i.e.: string | string[] | int | int[] | double | double[] | boolean | boolean[]).
    - `template_type`: Tests if a type is a template type (i.e.: template[]).
    - `enum_type`: Tests if a type is an enum type.


**Full Changelog**: https://github.com/open-telemetry/weaver/compare/v0.2.0...v0.3.0

## [0.2.0] - 2024-04-26

Updates for Semantic Convention markdown generation, and beginnings of a suite of utilities for code generation.

What's Changed:

- Working rust codegen example by @lquerel in https://github.com/open-telemetry/weaver/pull/136
- Markdown snippet generation now uses weaver_forge templating by @jsuereth in https://github.com/open-telemetry/weaver/pull/141
- New Jinja filters and predicates for OTel by @lquerel in https://github.com/open-telemetry/weaver/pull/143
- `attribute_sort` filter to weaver_forge by @jsuereth in https://github.com/open-telemetry/weaver/pull/144
- Expanding collection of filters by @lquerel in https://github.com/open-telemetry/weaver/pull/162
- (chore) Removal of Old Tera Templates by @lquerel in https://github.com/open-telemetry/weaver/pull/145
- (fix) Expand id parsing by @jsuereth in https://github.com/open-telemetry/weaver/pull/152
- (fix) Update weaver to understand deprecated enum values. by @jsuereth in https://github.com/open-telemetry/weaver/pull/139

**Full Changelog**: https://github.com/open-telemetry/weaver/compare/v0.1.0...v0.2.0

## [0.1.0] - 2024-04-24

Initial release of OpenTelemetry weaver for usage in semantic-conventions repository.

This is a PREVIEW release, and stability guarantees are loose prior to 1.0.

What's Changed:

- The Weaver project, initially hosted by F5, has been moved to open-telemetry/weaver. The project's objectives have
been redefined into two main phases/focuses: 1) semconv support, 2) application telemetry support. 
- A Jinja-compatible template engine and a snippet-based generator have been completed and tested to support the
semantic-convention repository. The template engine can be used for both documentation and code generation.
- A new policy engine (based on rego) has been added to the project to externalize the declaration of policies and to
enhance the management, evolution, and maintainability of semantic conventions and application telemetry schemas. It leverages a set of rules or policies to ensure the coherence and quality of these conventions and schemas over time.
- A lot of documentation has been added to the entire project to make it easier to consume and contribute.
- A code coverage process has been implemented with the initial goal of keeping the project above 70% coverage.
- A process for cleaning up APIs has been initiated in anticipation of publishing the crates on crates.io. The
weaver_semconv crate is the first to undergo this process.

## [unreleased]

### 🚀 Features

- *(registry)* Improve resolved schema and registry api usability.
- *(registry)* Introduce the concept of named registries
- *(stats)* Implement registry stats command
- *(resolve)* Implement registry resolve command
- *(template)* Add a more complex example generating markdown files per group prefix
- *(template)* Reimplement template generation based on minijinja + jaq (jq-like filters)
- *(cli)* Add quiet mode
- *(generator)* Add support for all group types
- *(generator)* Add jq-like filter support to make artifact generation more flexible
- *(generator)* Complete the weaver registry generate command.
- *(cli)* Add update-markdown sub-command and align sub-command args in the registry command.
- *(registry)* Improve unit test to check the generated markdown
- *(registry)* Add unit test to check the generated markdown
- *(registry)* Generate markdown from jinja2 templates
- *(template)* Generate markdown files describing a registry
- *(template)* Add template syntax configuration
- *(template)* Initialize template engine with a root directory to support include clause.
- *(template)* Expose template.set_file_name method to dynamically define the file name of the output.
- *(template)* Generate registry from templates
- *(resolve)* Improve error reporting
- *(resolve)* Fix typo
- *(resolve)* Implement `include` constraint
- *(resolve)* Check `any_of` constraints
- *(template)* Integrate with minininja
- *(template)* Start integration of the case converter
- *(template)* Replace tera with minijinja to improve error handling
- *(registry)* Refactor registry sub-commands.
- *(registry)* Add `weaver check registry` command
- *(resolver)* Simplify semantic convention registry resolution function

### 🐛 Bug Fixes

- *(resolution)* Adjust other unit tests to take into account the fix
- *(resolution)* Make resolution process easy to test in unit tests
- *(resolution)* Fix resolution order
- *(resolution)* Create minimal example reproducing the bug

### 📚 Documentation

- *(template)* Add documentation to describe the template engine.
- Describe crates layout and add README.md files for every crates in the workspace.
- Clean up README.md

### 🧪 Testing

- *(integration)* Create integration test to check parsing and resolution of the official semconv repo.

### ⚙️ Miscellaneous Tasks

- *(coverage)* Improve test coverage
- *(coverage)* Remove xtask and main command line from the code coverage
- *(coverage)* Apply `tarpaulin` coverage to the entire workspace
- *(install)* Add `cargo tarpaulin` in the list of tools to install
- *(build)* Trigger ci.yml workflow for all push and pull request
- *(coverage)* Add test code coverage with cargo tarpaulin
- *(clippy)* Add more clippy lints
- *(clippy)* Fix more clippy issues
- *(clippy)* Fix explicit_into_iter_loop clippy issue
- *(git)* Make the output dir invisible for git
- *(changelog)* Add git cliff configuration
- *(code)* Make error enums non-exhaustive
- *(code)* Implement #54
- *(code)* Fix str_to_string clippy lint issues
- *(code)* Implement #54 + new clippy lint rule
- *(build)* Fix doc lint issue
- *(build)* Fix GH action
- *(build)* Add xtask
- *(build)* Replace script/check_workspace with cargo xtask validate
- *(build)* Define lint rules globally from the cargo workspace
- *(build)* Clippy lint rules to remove unwrap and enforce must_use when needed
- *(build)* Fix clippy issues
- *(doc)* Update README.md to describe check and generate sub-commands
- *(build)* Fix clippy issue
- *(build)* Fix merge issue.
- *(build)* Update cargo lock
- *(compatibility)* Align attribute type and examples definitions
- *(compatibility)* Align requirement level definition
- *(compatibility)* Align stability definition
- *(compatibility)* Make resolved registry compatible with official registry syntax
- *(clippy)* Fix clippy lint issues
- *(error)* Improve compound error management
- *(ci)* Fix toolchain version issue
- *(ci)* Attempt to fix toolchain version issue
- *(build)* Fix ci workflow
- *(build)* Fix scripts path
- *(build)* Remove allowed-external-types.toml files from the Typos control.
- *(build)* Add control procedures for workspace and public API policies
- *(build)* Run build and test only with ubuntu target for now.
- *(build)* Remove macos target for the build (API rate limit reached, we need to figure out that later).
- Add cargo lock file.
- *(dep)* Bump dependency versions
- Migrate f5/otel-weaver repo to open-telemetry/weaver repo<|MERGE_RESOLUTION|>--- conflicted
+++ resolved
@@ -6,11 +6,8 @@
 
 What's changed
 
-<<<<<<< HEAD
 * Add `enforce_trailing_dots` into the `comment_formats` configuration. ([#XXX](...) by lquerel).
-=======
 * Add support for `indent_type` in both the comment filter and the `comment_formats` configuration. ([#XXX](...) by lquerel).
->>>>>>> 2906116f
 
 ## [0.9.2] - 2024-09-09
 
