# Changelog

All notable changes to this project will be documented in this file.

# [0.17.1] - 2025-08-15

- Fix error messages to ignore new version variants ([#880](https://github.com/open-telemetry/weaver/pull/880) by @jsuereth)

# [0.17.0] - 2025-08-08

- Filter based on deprecation, stability, and annotations in signal JQ helpers
  ([#870](https://github.com/open-telemetry/weaver/pull/870) by @lmolkova)
- Documentation and Repo cleanup ([#873](https://github.com/open-telemetry/weaver/pull/873) by @lquerel))
- Support structured deprecation info on enum members.
  ([#823](https://github.com/open-telemetry/weaver/pull/823) by @lmolkova)
- Don't serialize default values and empty arrays when resolving semantic conventions.
  ([#822](https://github.com/open-telemetry/weaver/pull/822) by @lmolkova)
<<<<<<< HEAD
- Support for describing aggregation being done on metrics
  ([#845](https://github.com/open-telemetry/weaver/pull/822) by @thompson-tomo)
=======
- Add support for registry dependency chain, a->b->c. This pattern is useful when making narrow application registries that depend on a corporate registry based on the OpenTelemetry semantic conventions. Max depth is 10.
  ([#856](https://github.com/open-telemetry/weaver/pull/856) by @jerbly)
- Improve doc usage section ([#851](https://github.com/open-telemetry/weaver/pull/851) by @tombrk)
>>>>>>> 7beff49c

# [0.16.1] - 2025-07-04

- Fix github release actions.

# [0.16.0] - 2025-07-03

- Reverts the `value_type` feature.
  ([#816](https://github.com/open-telemetry/weaver/pull/816) by @jerbly)
- Adds annotations to enum members ([#812](https://github.com/open-telemetry/weaver/pull/812) by @lmolkova)

# [0.15.3] - 2025-06-24

- Add `imports` section to semconv spec. Custom registries can now import groups
  by name or by wildcard. ([#769](https://github.com/open-telemetry/weaver/pull/769/) by @lquerel)
- Add support for metrics to `registry emit`
  ([#767](https://github.com/open-telemetry/weaver/pull/767) by @jerbly)
- Adds `value_type` to metric: `int` or `double`. Data-point and exemplar values are live-checked.
  ([#773](https://github.com/open-telemetry/weaver/pull/773) by @jerbly)

# [0.15.2] - 2025-05-30

- Improve the quality of error messages emitted by Weaver
  ([#759](https://github.com/open-telemetry/weaver/pull/759) by @lquerel)
- Remove deprecated `allow_custom_values` from the codebase and YAML files
  ([#758](https://github.com/open-telemetry/weaver/pull/758) by @trisch-me)
  As a result of this change, `allow_custom_values` will be ignored in registry
  version 1.26.0, which was the last version to support it.

# [0.15.1] - 2025-05-27

- Add support for metrics in Live Check. ([#728](https://github.com/open-telemetry/weaver/pull/728) by @jerbly)
- Fix #750 - Dual registry resolves incorrectly. ([#753](https://github.com/open-telemetry/weaver/pull/753) by @lquerel)
- Fail on unstructured `deprecated` note (behind `--future` flag) ([#737](https://github.com/open-telemetry/weaver/pull/737) by @lmolkova)

# [0.15.0] - 2025-05-01

- Add support for attributes of type `any`. ([#707](https://github.com/open-telemetry/weaver/pull/707) by @lquerel)
- Add shell completion functionality. ([#682](https://github.com/open-telemetry/weaver/pull/682) by @larrys)
- Add support for remote templates and policies. ([#700](https://github.com/open-telemetry/weaver/pull/700) by @lquerel)
- Add [Live Check](https://github.com/open-telemetry/weaver/blob/main/crates/weaver_live_check/README.md) for Spans via OTLP/JSON and loose Attributes via JSON/Text. ([#630](https://github.com/open-telemetry/weaver/pull/630) by @jerbly)
- 💥 BREAKING CHANGE 💥 `resource` groups are now called `entity` groups. All JQ helper methods have been updated, but any template directly interacting with
  `group.type` may be broken. Use `entity` instead of `resource` group type in your Jinja templates. ([#714](https://github.com/open-telemetry/weaver/pull/714) by @jsuereth)
- 💥 BREAKING CHANGE 💥 - All logging and diagnostics now go to `stderr`. Override diagnostics with `--diagnostic-stdout`. ([#721](https://github.com/open-telemetry/weaver/pull/721) by @jerbly)
- Support for simplified Template Type Examples format where the key/attribute name is no longer included. ([#710](https://github.com/open-telemetry/weaver/pull/710) by @jerbly)

## [0.14.0] - 2025-04-10

What's changed

- Add support for 2 semconv registries. ([#627](https://github.com/open-telemetry/weaver/pull/627) by @lquerel).
- Add support for annotations on attributes and groups. ([#645](https://github.com/open-telemetry/weaver/pull/645) by @lquerel).
- 💥 BREAKING CHANGE 💥 - Upgrade to version 0.4.0 of regorus [requires all v0 policies to be modified](https://github.com/microsoft/regorus/pull/373). Policy upgrade instructions [here](https://www.openpolicyagent.org/docs/latest/v0-upgrade/#upgrading-rego) may help. ([#651](https://github.com/open-telemetry/weaver/pull/651) by @jerbly).
- Stability level `Deprecated` is deprecated. Conventions should be deprecated via `deprecated` field and should keep the original stability. ([#607](https://github.com/open-telemetry/weaver/pull/607) by @lmolkova).
- 💥 BREAKING CHANGE 💥 The `constraints` feature is no longer supported in semantic conventions yaml schema.
  The earliest version of semantic convention weaver is able to read has moved to 1.26.0. ([#611](https://github.com/open-telemetry/weaver/pull/611) by @lmolkova).
- Make `type` property required on the semantic convention group (behind `--future` flag). ([#611](https://github.com/open-telemetry/weaver/pull/611) by @lmolkova).
- Exclude attributes declared with `code_generation.exclude` annotations in `semconv_attributes` and other JQ attribute helpers. ([#662](https://github.com/open-telemetry/weaver/pull/662) by @lmolkova)
- Sort metrics by name in all JQ helpers. ([#573](https://github.com/open-telemetry/weaver/issues/573) by @lmolkova)

## [0.13.2] - 2025-02-13

What's changed

- Add a `note` field to all deprecated variants and generate a formatted value when
  not provided in the semconv files. ([#602](https://github.com/open-telemetry/weaver/pull/602) by @lquerel).

## [0.13.1] - 2025-02-12

What's changed

- For issue [#596](https://github.com/open-telemetry/weaver/issues/596) - Fix the Jinja deprecated test to accept the
  new deprecated format. ([#597](https://github.com/open-telemetry/weaver/pull/597) by @lquerel).

## [0.13.0] - 2025-02-07

What's changed

- **Breaking Change**: Introduced a new `weaver registry diff` command to generate a diff report between two versions of
  the semantic convention registry. This PR introduces a breaking change in the semantic conventions schema. While the
  text-based `deprecated` field is still supported for compatibility reasons, future semantic conventions should use the
  new `deprecated` structured format. ([#400](https://github.com/open-telemetry/weaver/pull/400/) by @lquerel).

  - The `deprecated` field is now a structured field defining the precise reason for deprecation. The semantic
    conventions must be updated to adopt this new format.
  - The changes related to the `deprecated` field (i.e., string → struct) also have a potential impact on certain
    templates that reference the `deprecated` field as containing text. These templates will need to be updated to use
    the `brief` field, which provides a textual explanation of the reasons for the deprecation.

- Improvement of comment generation: removal of `<p>` tags that precede `@` Javadoc tags.
  ([#574](https://github.com/open-telemetry/weaver/pull/574) by @trask).
- For Issue [#564](https://github.com/open-telemetry/weaver/issues/564) - Require attributes and event fields to have stability: Added warnings for missing stability
  on: Attributes, Enum members in attributes, Event AnyValues, Enum members in AnyValues. ([#568](https://github.com/open-telemetry/weaver/pull/568) by @jerbly).
- For issue [#569](Add include_stability config into semconv_grouped_attributes): `is_experimental` returns `true` by default. ([#570](https://github.com/open-telemetry/weaver/pull/570) by @jerbly).
- Added an OTLP receiver to Weaver to prepare for the `weaver registry live-check` command. (see [#548](https://github.com/open-telemetry/weaver/pull/548) by @lquerel)
- Add is_array filter and test for AttributeType. ([#540](https://github.com/open-telemetry/weaver/pull/540) by @arthurDiff).
- Refactored CLI registry commands to remove some duplication. Resolving the registry with policy checks is common for
  `generate`, `resolve` and `check`. ([#536](https://github.com/open-telemetry/weaver/pull/536) by @jerbly).
  - Added missing `after_resolution` policy checks to `generate` and `resolve` through the common code.
  - Removed the deprecated `--registry-git-sub-dir` option.
  - Fixed bug in `check` if `--skip-policies` was specified then it would not fail for any validation errors.
- Semantic Conventions Issue [#1513](https://github.com/open-telemetry/semantic-conventions/issues/1513) - Make span_kind required in yaml and break down multi-kind span
  definitions - ([#542](https://github.com/open-telemetry/weaver/pull/542) by @jerbly).
  - Updated the EBNF and JSON schema to define `span_kind` as mandatory for `span` group types. Added a group validity
    check as a warning.
- First iteration of the new command: `registry emit`. Emits a semantic convention registry as example spans to your
  OTLP receiver. This may be useful in testing/simulation scenarios. ([#549](https://github.com/open-telemetry/weaver/pull/549) by @jerbly)
- For issue [#569](Add include*stability config into semconv_grouped_attributes): added `stable_only` boolean flag as a parameter for
  `semconv_signal`, `semconv_grouped_attributes`, and other `semconv*\*`JQ semconv helpers. When`stable_only`is set to`true`,
corresponding helper function returns stable conventions only. If the flag is not set or set to false, stability filtering does not apply.
It's recommended to use `stable_only`flag instead of`exclude_stability` parameter.
  ([#588](https://github.com/open-telemetry/weaver/pull/588) by @lmolkova)

## [0.12.0] - 2024-12-09

What's changed

- Issue [#502](https://github.com/open-telemetry/weaver/issues/502) - Support stability definitions from [OTEP 232](https://github.com/open-telemetry/oteps/blob/main/text/0232-maturity-of-otel.md) - ([#504](https://github.com/open-telemetry/weaver/pull/504) by @jerbly).
  - Stability enum now has these variants: `stable`, `development`, `deprecated`, `alpha`, `beta`, `release_candidate`
  - `unmaintained` is not supported yet.
  - `experimental` is still accepted when parsing but aliased to `development`.
  - The minijinja test, `experimental`, now returns true for any variant other than `stable`.
  - EBNF and JSON schema updated to define the new enum without the `experimental` variant.
- Issue [#301](https://github.com/open-telemetry/weaver/issues/301) - Warn against usage of `allow_custom_values`. ([#514](https://github.com/open-telemetry/weaver/pull/514) by @jerbly).
- Fixed rego typos, attrigute and deprecaded ([#517](https://github.com/open-telemetry/weaver/pull/517) by @jerbly).
- Create better HTML comment parser - Allow more semconv snippet headers ([#512](https://github.com/open-telemetry/weaver/pull/512) by @jsuereth).
- Add javadoc <p> tag after lists ([#511](https://github.com/open-telemetry/weaver/pull/511) @trask).
- Javadoc <p> tags should only precede paragraphs ([#510](https://github.com/open-telemetry/weaver/pull/510) by @trask).
- More consistent newline behavior ([#509](https://github.com/open-telemetry/weaver/pull/509) by @trask).
- Add test cases to cover a paragraph after a list ([#508](https://github.com/open-telemetry/weaver/pull/508) by @trask).

Important note: Our CI/CD pipeline has been updated to use Rust cross-compilation, significantly speeding up the ARM
target (see [#506](https://github.com/open-telemetry/weaver/pull/506, thanks to @bernot-dev). If you encounter any
issues on ARM, please let us know as soon as possible. Thank you!

## [0.11.0] - 2024-12-05

What's changed

- Detect duplicate group ids, group names, and metric names. ([#382](https://github.com/open-telemetry/weaver/pull/382) by lquerel).
- Add support for Maps `map[]` to the definition of an `AnyValue`. ([#396](https://github.com/open-telemetry/weaver/pull/396) by @MSNev).
- Update semconv schema, syntax doc and validity check to correctly define `stability` as optional for attribute groups. ([#467](https://github.com/open-telemetry/weaver/pull/467) by @jerbly).
- Fix issue [#405](https://github.com/open-telemetry/weaver/issues/405) - Updated the EBNF and JSON schema to define the `extends` or `attributes` requirement mandatory for all group types except `metric` and `event`. Added a group validity check as a warning. ([#494](https://github.com/open-telemetry/weaver/pull/494) by @jerbly).
- Allow adding a description when using opt_in requirement level ([#392](https://github.com/open-telemetry/weaver/pull/392) by @joaopgrassi)
- Add warning that issues when using prefix on groups ([#407](https://github.com/open-telemetry/weaver/pull/407) by @jsuereth)
- Update comment filter to remove trailing spaces ([#453](https://github.com/open-telemetry/weaver/pull/453) by @jsuereth)
- Metrics and Events don't require attributes ([#494](https://github.com/open-telemetry/weaver/pull/494) by @jerbly)
- Added an option to follow symbolic links when loading the registry in various parts of the codebase. ([#468](https://github.com/open-telemetry/weaver/pull/468) by @leo6leo)
- Provide max line-length in comment filter. ([#454](https://github.com/open-telemetry/weaver/pull/454) by @jsuereth)

## [0.10.0] - 2024-09-23

What's changed

- Add support log based `event` definitions with a `body` of new `AnyValue` type. ([#297](https://github.com/open-telemetry/weaver/pull/297) by @MSNev).
- Add `escape_square_brackets` into `comment_formats` markdown configuration. ([#379](https://github.com/open-telemetry/weaver/pull/379) by @lquerel).
- Add `enforce_trailing_dots` into the `comment_formats` configuration. ([#378](https://github.com/open-telemetry/weaver/pull/378) by @lquerel).
- Add support for `indent_type` in both the comment filter and the `comment_formats` configuration. ([#377](https://github.com/open-telemetry/weaver/pull/377) by @lquerel).
- Add `regex_replace` filter to support replacing text using regex. ([#380](https://github.com/open-telemetry/weaver/pull/380) by @lquerel).
- Bump opentelemetry_sdk from 0.24.1 to 0.25.0 (#369)
- Bump opentelemetry-stdout from 0.5.0 to 0.25.0 (#368)
- Bump anyhow from 1.0.88 to 1.0.89 (#370)
- Bump regorus from 0.2.4 to 0.2.5 (#375)
- Bump minijinja-contrib from 2.2.0 to 2.3.1 (#376)
- Bump minijinja from 2.2.0 to 2.3.1 (#371)
- Bump globset from 0.4.14 to 0.4.15 (#366)

## [0.9.2] - 2024-09-09

What's Changed

- Build X86 + ARM64 image ([#346](https://github.com/open-telemetry/weaver/pull/346) by jsuereth). The parameter
  `--platform=linux/x86_64` is no longer needed to run this image on MacOS.
- Update docker guide for home directory ([#356](https://github.com/open-telemetry/weaver/pull/356) by jsuereth).
- Fix clippy issues. ([#357](https://github.com/open-telemetry/weaver/pull/357) by jsuereth).
- Bump alpine from 3.20.2 to 3.20.3 (#360)
- Bump anyhow from 1.0.86 to 1.0.87 (#359)
- Bump serde from 1.0.209 to 1.0.210 (#358)
- Bump serde_json from 1.0.127 to 1.0.128 (#354)
- Bump clap from 4.5.16 to 4.5.17 (#351)
- Bump regorus from 0.2.3 to 0.2.4 (#350)
- Bump indexmap from 2.4.0 to 2.5.0 (#349)
- Bump minijinja-contrib from 2.1.2 to 2.2.0 (#347)
- Bump ratatui from 0.28.0 to 0.28.1 (#341)
- Bump flate2 from 1.0.32 to 1.0.33 (#342)
- Bump minijinja from 2.1.2 to 2.2.0 (#343)
- Bump serde from 1.0.208 to 1.0.209 (#344)
- Bump serde_json from 1.0.125 to 1.0.127 (#340)

## [0.9.1] - 2024-08-22

Fixes

- Warnings detected in the baseline registry are now ignored and non-fatal errors will not
  interrupt any command before it completes
  ([#337](https://github.com/open-telemetry/weaver/pull/337) by lquerel).

## [0.9.0] - 2024-08-19

What's Changed

- ([#309](https://github.com/open-telemetry/weaver/pull/309) by lquerel) Configurable Comment Filter to Support Multiple Programming Language Comment Formats.
  More details in [Weaver Force Doc](https://github.com/open-telemetry/weaver/blob/main/crates/weaver_forge/README.md)
  and [Weaver Configuration Doc](https://github.com/open-telemetry/weaver/blob/main/docs/weaver-config.md).
- ([#300](https://github.com/open-telemetry/weaver/pull/300) by lquerel) Validation for the examples attribute field.
- ([#322](https://github.com/open-telemetry/weaver/pull/322), [#312](https://github.com/open-telemetry/weaver/pull/312),
  [#319](https://github.com/open-telemetry/weaver/pull/319), [#318](https://github.com/open-telemetry/weaver/pull/318),
  [#312](https://github.com/open-telemetry/weaver/pull/312), [#304](https://github.com/open-telemetry/weaver/pull/304)
  by jsuereth) Many improvements have been made to the creation of the Weaver Docker image,
  which is now scoring an A on the Scout Docker image score.
  - Add Weaver docker image to dependabot tracking,
  - Add build attestations,
  - Stop using root user the docker image,
  - Use official docker action to build docker image,
  - Update docker to use release build.
- ([#311](https://github.com/open-telemetry/weaver/pull/311) by MSNev) Fix `unknown.com` test reference issue.
- ([#307](https://github.com/open-telemetry/weaver/pull/307) by lmolkova) Move semconv schema definition from build tools.
- ([#305](https://github.com/open-telemetry/weaver/pull/305) by lquerel) Detect root attribute name duplicates during the resolution process.
- ([#294](https://github.com/open-telemetry/weaver/pull/294) by lquerel) Add template-level parameters and file_name per template config.
- (#327) Bump `regorus` from 0.2.2 to 0.2.3.
- (#326, #317, #302) Bump `clap` from 4.5.13 to 4.5.16.
- (#325, #313) Bump `serde` from 1.0.205 to 1.0.208.
- (#324) Bump `alpine` from 3.18.3 to 3.20.2.
- (#323) Bump `rust` from 1.76.0-alpine3.18 to 1.78.0-alpine3.18.
- (#320, #315, #287) Bump `serde_json` from 1.0.122 to 1.0.125.
- (#316) Bump `indexmap` from 2.3.0 to 2.4.0.
- (#314, #308) Bump `markdown` from 1.0.0-alpha.18 to 1.0.0-alpha.20.
- (#310) Bump `ratatui`, `textarea` and `crossterm` version in lock-step.
- (#303, #299, #293) Bump `tui-textarea` from 0.5.2 to 0.6.1.
- (#298) Bump `ratatui` from 0.27.0 to 0.28.0.
- (#292) Bump `flate2` from 1.0.30 to 1.0.31.
- (#290) Bump `regex` from 1.10.5 to 1.10.6.
- (#286) Bump `crossterm` from 0.27.0 to 0.28.1.

## [0.8.0] - 2024-08-01

What's Changed

- (#257 by lquerel) Infrastructure to support backward-compatibility testing and, more generally, policies applied to multi-version registries.

```
weaver registry check \
--registry https://github.com/open-telemetry/semantic-conventions.git[model] \
--baseline-registry https://github.com/open-telemetry/semantic-conventions/archive/refs/tags/v1.26.0.zip[model] \
--policy compatibility_check.rego
```

- (#284 by MadVikingGod) The `--policy` flag now accepts directories.
- (#270 by @lquerel) Follow build tools’ case conversion rules. Numbers are no longer considered word splitters.
- (#276 by @jsuereth) Remove legacy way of writing templates for semconv.
- (#274 by @lquerel) Enhance error reporting for invalid JQ expressions.
- (#275 by @lquerel) The custom JQ filter semconv_grouped_metrics now sorts metrics by their metric_name (issue #268).
- (#256) Bump gix from 0.63.0 to 0.64.0.
- (#271) Bump jaq-parse from 1.0.2 to 1.0.3.
- (#272) Bump jaq-core from 1.5.0 to 1.5.1
- (#273) Bump toml from 0.8.16 to 0.8.17
- (#283) Bump minijinja from 2.1.0 to 2.1.1

## [0.7.0] - 2024-07-22

What's Changed

- Add support for new custom semconv JQ filters by @lquerel.
- Update Weaver Forge documentation and include a step-by-step guide for codegen authors by @lquerel.

The following new filters have been added to the Weaver Forge:

- `semconv_group_attributes_by_root_namespace`: Groups the attributes by their root namespace.
- `semconv_attributes($options)`: Extracts and processes semantic convention attributes based on provided options. $options is an object that can contain:
  - `exclude_stability`: a list of stability levels to exclude.
  - `exclude_deprecated`: a boolean to exclude deprecated metrics.
  - `exclude_root_namespace`: a list of root namespaces to exclude.
- `semconv_attributes`: Convenience function to extract all attributes without any filtering options.
- `semconv_grouped_attributes($options)`: Groups the processed attributes by their root namespace based on provided options. $options is an object that can contain:
  - `exclude_stability`: a list of stability statuses to exclude.
  - `exclude_deprecated`: a boolean to exclude deprecated metrics.
  - `exclude_root_namespace`: a list of root namespaces to exclude.
- `semconv_grouped_attributes`: Convenience function to group all attributes by their root namespace without any filtering options.
- `semconv_group_metrics_by_root_namespace`: Groups the metrics by their root namespace.
- `semconv_metrics($options)`: Extracts and processes semantic convention metrics based on provided options. $options is an object that can contain:
  - `exclude_stability`: a list of stability statuses to exclude.
  - `exclude_deprecated`: a boolean to exclude deprecated metrics.
  - `exclude_root_namespace`: a list of root namespaces to exclude.
- `semconv_metrics`: Convenience function to extract all metrics without any filtering options.
- `semconv_grouped_metrics($options)`: Groups the processed metrics by their root namespace based on provided options. $options is an object that can contain:
  - `exclude_stability`: a list of stability statuses to exclude.
  - `exclude_deprecated`: a boolean to exclude deprecated metrics.
  - `exclude_root_namespace`: a list of root namespaces to exclude.
- `semconv_grouped_metrics`: Convenience function to group all metrics by their root namespace without any filtering options.

## [0.6.0] - 2024-07-16

What's Changed

- Support for Hierarchical Weaver Config: We have added support for hierarchical configuration in Weaver.
  This allows more flexible and powerful configuration management. For more details, please refer to the
  documentation on [configuration file loading order and overriding rules](https://github.com/open-telemetry/weaver/blob/main/docs/weaver-config.md#configuration-file-loading-order-and-overriding-rules). by @lquerel in https://github.com/open-telemetry/weaver/pull/231
- Support for MiniJinja py_compat Extensions: This release includes support for MiniJinja py_compat
  extensions, enhancing compatibility with Python syntax. For more information, see the [documentation](https://github.com/open-telemetry/weaver/blob/main/crates/weaver_forge/README.md#jinja-filters). by @lquerel
  in https://github.com/open-telemetry/weaver/pull/239

## New Contributors

- @haidong made a first contribution in https://github.com/open-telemetry/weaver/pull/237

## [0.5.0] - 2024-07-02

What's Changed

- Add optional variant to requirement_level. by @MadVikingGod in https://github.com/open-telemetry/weaver/pull/199
- Add semconv_const filter to support semantic convention namespacing rules. by @lquerel in https://github.com/open-telemetry/weaver/pull/200
- Add display_name field. by @joaopgrassi in https://github.com/open-telemetry/weaver/pull/202
- Bump regex from 1.10.4 to 1.10.5 by @dependabot in https://github.com/open-telemetry/weaver/pull/205
- Bump clap from 4.5.6 to 4.5.7 by @dependabot in https://github.com/open-telemetry/weaver/pull/206
- New entry in developer guide to describe the process of adding new fields in the semantic convention registry by @lquerel in https://github.com/open-telemetry/weaver/pull/209
- Add Embed option for single attributes by @trisch-me in https://github.com/open-telemetry/weaver/pull/212
- Bump include_dir from 0.7.3 to 0.7.4 by @dependabot in https://github.com/open-telemetry/weaver/pull/213
- Add support for post-resolution policies by @lquerel in https://github.com/open-telemetry/weaver/pull/214
- split_id filter is singular by @bryannaegele in https://github.com/open-telemetry/weaver/pull/217
- Add Jinja whitespace control by @joaopgrassi in https://github.com/open-telemetry/weaver/pull/224

## New Contributors

- @MadVikingGod made their first contribution in https://github.com/open-telemetry/weaver/pull/199
- @joaopgrassi made their first contribution in https://github.com/open-telemetry/weaver/pull/202
- @trisch-me made their first contribution in https://github.com/open-telemetry/weaver/pull/212
- @bryannaegele made their first contribution in https://github.com/open-telemetry/weaver/pull/217

**Full Changelog**: https://github.com/open-telemetry/weaver/compare/v0.4.0...v0.5.0

## [0.4.0] - 2024-06-04

What's Changed

- First cut at a developer's guide to help onboarding users. by @jsuereth in https://github.com/open-telemetry/weaver/pull/166
- Detect and Process Policy Files into SemConv Registry + Generic Diagnostic Reporting by @lquerel in https://github.com/open-telemetry/weaver/pull/153
- Bump gix from 0.62.0 to 0.63.0 by @dependabot in https://github.com/open-telemetry/weaver/pull/170
- Update opentelemetry rust API by @lquerel in https://github.com/open-telemetry/weaver/pull/169
- Bump serde from 1.0.202 to 1.0.203 by @dependabot in https://github.com/open-telemetry/weaver/pull/176
- Support for loading templates from the file system or from an embedded representation in the app's binary. by @lquerel in https://github.com/open-telemetry/weaver/pull/171
- Add support for List of Array examples. by @jerbly in https://github.com/open-telemetry/weaver/pull/177
- Add distribution (binaries + installers) publishing workflows. by @jsuereth in https://github.com/open-telemetry/weaver/pull/179
- Generate JSON Schema for both Resolved Telemetry Schema and Resolved Registry by @lquerel in https://github.com/open-telemetry/weaver/pull/187
- Update README.md, fix Weaver checker link by @xrmx in https://github.com/open-telemetry/weaver/pull/191
- Support command line parameters to add an additional layer of configurability in the documentation/code generator. by @lquerel in https://github.com/open-telemetry/weaver/pull/195

## New Contributors

- @jerbly made their first contribution in https://github.com/open-telemetry/weaver/pull/177
- @xrmx made their first contribution in https://github.com/open-telemetry/weaver/pull/191

**Full Changelog**: https://github.com/open-telemetry/weaver/compare/v0.3.0...v0.4.0

## [0.3.0] - 2024-05-16

What's Changed

- Additional filters and tests by @lquerel in https://github.com/open-telemetry/weaver/pull/163
  - `instantiated_type`: Filters a type to return the instantiated type.
  - `enum_type`: Filters a type to return the enum type or an error if the type is not an enum.
  - `capitalize_first`: Capitalizes the first letter of a string.
  - `map_text` introduces a second parameter to define the default value if the name of the text map or the input are not found in the `text_maps` section (optional parameter).
  - `enum`: Tests if an attribute has an enum type.
  - `simple_type`: Tests if a type is a simple type (i.e.: string | string[] | int | int[] | double | double[] | boolean | boolean[]).
  - `template_type`: Tests if a type is a template type (i.e.: template[]).
  - `enum_type`: Tests if a type is an enum type.

**Full Changelog**: https://github.com/open-telemetry/weaver/compare/v0.2.0...v0.3.0

## [0.2.0] - 2024-04-26

Updates for Semantic Convention markdown generation, and beginnings of a suite of utilities for code generation.

What's Changed:

- Working rust codegen example by @lquerel in https://github.com/open-telemetry/weaver/pull/136
- Markdown snippet generation now uses weaver_forge templating by @jsuereth in https://github.com/open-telemetry/weaver/pull/141
- New Jinja filters and predicates for OTel by @lquerel in https://github.com/open-telemetry/weaver/pull/143
- `attribute_sort` filter to weaver_forge by @jsuereth in https://github.com/open-telemetry/weaver/pull/144
- Expanding collection of filters by @lquerel in https://github.com/open-telemetry/weaver/pull/162
- (chore) Removal of Old Tera Templates by @lquerel in https://github.com/open-telemetry/weaver/pull/145
- (fix) Expand id parsing by @jsuereth in https://github.com/open-telemetry/weaver/pull/152
- (fix) Update weaver to understand deprecated enum values. by @jsuereth in https://github.com/open-telemetry/weaver/pull/139

**Full Changelog**: https://github.com/open-telemetry/weaver/compare/v0.1.0...v0.2.0

## [0.1.0] - 2024-04-24

Initial release of OpenTelemetry weaver for usage in semantic-conventions repository.

This is a PREVIEW release, and stability guarantees are loose prior to 1.0.

What's Changed:

- The Weaver project, initially hosted by F5, has been moved to open-telemetry/weaver. The project's objectives have
  been redefined into two main phases/focuses: 1) semconv support, 2) application telemetry support.
- A Jinja-compatible template engine and a snippet-based generator have been completed and tested to support the
  semantic-convention repository. The template engine can be used for both documentation and code generation.
- A new policy engine (based on rego) has been added to the project to externalize the declaration of policies and to
  enhance the management, evolution, and maintainability of semantic conventions and application telemetry schemas. It leverages a set of rules or policies to ensure the coherence and quality of these conventions and schemas over time.
- A lot of documentation has been added to the entire project to make it easier to consume and contribute.
- A code coverage process has been implemented with the initial goal of keeping the project above 70% coverage.
- A process for cleaning up APIs has been initiated in anticipation of publishing the crates on crates.io. The
  weaver_semconv crate is the first to undergo this process.

## [unreleased]

### 🚀 Features

- _(registry)_ Improve resolved schema and registry api usability.
- _(registry)_ Introduce the concept of named registries
- _(stats)_ Implement registry stats command
- _(resolve)_ Implement registry resolve command
- _(template)_ Add a more complex example generating markdown files per group prefix
- _(template)_ Reimplement template generation based on minijinja + jaq (jq-like filters)
- _(cli)_ Add quiet mode
- _(generator)_ Add support for all group types
- _(generator)_ Add jq-like filter support to make artifact generation more flexible
- _(generator)_ Complete the weaver registry generate command.
- _(cli)_ Add update-markdown sub-command and align sub-command args in the registry command.
- _(registry)_ Improve unit test to check the generated markdown
- _(registry)_ Add unit test to check the generated markdown
- _(registry)_ Generate markdown from jinja2 templates
- _(template)_ Generate markdown files describing a registry
- _(template)_ Add template syntax configuration
- _(template)_ Initialize template engine with a root directory to support include clause.
- _(template)_ Expose template.set_file_name method to dynamically define the file name of the output.
- _(template)_ Generate registry from templates
- _(resolve)_ Improve error reporting
- _(resolve)_ Fix typo
- _(resolve)_ Implement `include` constraint
- _(resolve)_ Check `any_of` constraints
- _(template)_ Integrate with minininja
- _(template)_ Start integration of the case converter
- _(template)_ Replace tera with minijinja to improve error handling
- _(registry)_ Refactor registry sub-commands.
- _(registry)_ Add `weaver check registry` command
- _(resolver)_ Simplify semantic convention registry resolution function

### 🐛 Bug Fixes

- _(resolution)_ Adjust other unit tests to take into account the fix
- _(resolution)_ Make resolution process easy to test in unit tests
- _(resolution)_ Fix resolution order
- _(resolution)_ Create minimal example reproducing the bug

### 📚 Documentation

- _(template)_ Add documentation to describe the template engine.
- Describe crates layout and add README.md files for every crates in the workspace.
- Clean up README.md

### 🧪 Testing

- _(integration)_ Create integration test to check parsing and resolution of the official semconv repo.

### ⚙️ Miscellaneous Tasks

- _(coverage)_ Improve test coverage
- _(coverage)_ Remove xtask and main command line from the code coverage
- _(coverage)_ Apply `tarpaulin` coverage to the entire workspace
- _(install)_ Add `cargo tarpaulin` in the list of tools to install
- _(build)_ Trigger ci.yml workflow for all push and pull request
- _(coverage)_ Add test code coverage with cargo tarpaulin
- _(clippy)_ Add more clippy lints
- _(clippy)_ Fix more clippy issues
- _(clippy)_ Fix explicit_into_iter_loop clippy issue
- _(git)_ Make the output dir invisible for git
- _(changelog)_ Add git cliff configuration
- _(code)_ Make error enums non-exhaustive
- _(code)_ Implement #54
- _(code)_ Fix str_to_string clippy lint issues
- _(code)_ Implement #54 + new clippy lint rule
- _(build)_ Fix doc lint issue
- _(build)_ Fix GH action
- _(build)_ Add xtask
- _(build)_ Replace script/check_workspace with cargo xtask validate
- _(build)_ Define lint rules globally from the cargo workspace
- _(build)_ Clippy lint rules to remove unwrap and enforce must_use when needed
- _(build)_ Fix clippy issues
- _(doc)_ Update README.md to describe check and generate sub-commands
- _(build)_ Fix clippy issue
- _(build)_ Fix merge issue.
- _(build)_ Update cargo lock
- _(compatibility)_ Align attribute type and examples definitions
- _(compatibility)_ Align requirement level definition
- _(compatibility)_ Align stability definition
- _(compatibility)_ Make resolved registry compatible with official registry syntax
- _(clippy)_ Fix clippy lint issues
- _(error)_ Improve compound error management
- _(ci)_ Fix toolchain version issue
- _(ci)_ Attempt to fix toolchain version issue
- _(build)_ Fix ci workflow
- _(build)_ Fix scripts path
- _(build)_ Remove allowed-external-types.toml files from the Typos control.
- _(build)_ Add control procedures for workspace and public API policies
- _(build)_ Run build and test only with ubuntu target for now.
- _(build)_ Remove macos target for the build (API rate limit reached, we need to figure out that later).
- Add cargo lock file.
- _(dep)_ Bump dependency versions
- Migrate f5/otel-weaver repo to open-telemetry/weaver repo<|MERGE_RESOLUTION|>--- conflicted
+++ resolved
@@ -1,6 +1,11 @@
 # Changelog
 
 All notable changes to this project will be documented in this file.
+
+# [Next] - Next
+
+- Support for describing aggregation being done on metrics
+  ([#845](https://github.com/open-telemetry/weaver/pull/822) by @thompson-tomo)
 
 # [0.17.1] - 2025-08-15
 
@@ -15,14 +20,9 @@
   ([#823](https://github.com/open-telemetry/weaver/pull/823) by @lmolkova)
 - Don't serialize default values and empty arrays when resolving semantic conventions.
   ([#822](https://github.com/open-telemetry/weaver/pull/822) by @lmolkova)
-<<<<<<< HEAD
-- Support for describing aggregation being done on metrics
-  ([#845](https://github.com/open-telemetry/weaver/pull/822) by @thompson-tomo)
-=======
 - Add support for registry dependency chain, a->b->c. This pattern is useful when making narrow application registries that depend on a corporate registry based on the OpenTelemetry semantic conventions. Max depth is 10.
   ([#856](https://github.com/open-telemetry/weaver/pull/856) by @jerbly)
 - Improve doc usage section ([#851](https://github.com/open-telemetry/weaver/pull/851) by @tombrk)
->>>>>>> 7beff49c
 
 # [0.16.1] - 2025-07-04
 
