# Changelog

All notable changes to this project will be documented in this file.

# [TBD] - TBD

- Add support for attributes of type `any`. ([#707](https://github.com/open-telemetry/weaver/pull/707) by @lquerel)
- Add shell completion functionality. ([#682](https://github.com/open-telemetry/weaver/pull/682) by @larrys)
- Add support for remote templates and policies. ([#700](https://github.com/open-telemetry/weaver/pull/700) by @lquerel)
- Add [Live Check](https://github.com/open-telemetry/weaver/blob/main/crates/weaver_live_check/README.md) for Spans via OTLP/JSON and loose Attributes via JSON/Text. ([#630](https://github.com/open-telemetry/weaver/pull/630) by @jerbly)
<<<<<<< HEAD
- Support for simplified Template Type Examples format where the key/attribute name is no longer included. ([#710](https://github.com/open-telemetry/weaver/pull/710) by @jerbly)
=======
- 💥 BREAKING CHANGE 💥 `resource` groups are now called `entity` groups. All JQ helper methods have been updated, but any template directly interacting with
  `group.type` may be broken. Use `entity` instead of `resource` group type in your Jinja templates. ([#714](https://github.com/open-telemetry/weaver/pull/714) by @jsuereth)
- 💥 BREAKING CHANGE 💥 - All logging and diagnostics now go to `stderr`. Override diagnostics with `--diagnostic-stdout`. ([#721](https://github.com/open-telemetry/weaver/pull/721) by @jerbly)
>>>>>>> 6c47d7c5

## [0.14.0] - 2025-04-10

What's changed

- Add support for 2 semconv registries. ([#627](https://github.com/open-telemetry/weaver/pull/627) by @lquerel).
- Add support for annotations on attributes and groups. ([#645](https://github.com/open-telemetry/weaver/pull/645) by @lquerel).
- 💥 BREAKING CHANGE 💥 - Upgrade to version 0.4.0 of regorus [requires all v0 policies to be modified](https://github.com/microsoft/regorus/pull/373). Policy upgrade instructions [here](https://www.openpolicyagent.org/docs/latest/v0-upgrade/#upgrading-rego) may help. ([#651](https://github.com/open-telemetry/weaver/pull/651) by @jerbly).
- Stability level `Deprecated` is deprecated. Conventions should be deprecated via `deprecated` field and should keep the original stability. ([#607](https://github.com/open-telemetry/weaver/pull/607) by @lmolkova).
- 💥 BREAKING CHANGE 💥 The `constraints` feature is no longer supported in semantic conventions yaml schema.
  The earliest version of semantic convention weaver is able to read has moved to 1.26.0. ([#611](https://github.com/open-telemetry/weaver/pull/611) by @lmolkova).
- Make `type` property required on the semantic convention group (behind `--future` flag). ([#611](https://github.com/open-telemetry/weaver/pull/611) by @lmolkova).
- Exclude attributes declared with `code_generation.exclude` annotations in `semconv_attributes` and other JQ attribute helpers. ([#662](https://github.com/open-telemetry/weaver/pull/662) by @lmolkova)
- Sort metrics by name in all JQ helpers. ([#573](https://github.com/open-telemetry/weaver/issues/573) by @lmolkova)

## [0.13.2] - 2025-02-13

What's changed

- Add a `note` field to all deprecated variants and generate a formatted value when
  not provided in the semconv files. ([#602](https://github.com/open-telemetry/weaver/pull/602) by @lquerel).

## [0.13.1] - 2025-02-12

What's changed

- For issue [#596](https://github.com/open-telemetry/weaver/issues/596) - Fix the Jinja deprecated test to accept the
  new deprecated format. ([#597](https://github.com/open-telemetry/weaver/pull/597) by @lquerel).

## [0.13.0] - 2025-02-07

What's changed

- **Breaking Change**: Introduced a new `weaver registry diff` command to generate a diff report between two versions of
  the semantic convention registry. This PR introduces a breaking change in the semantic conventions schema. While the
  text-based `deprecated` field is still supported for compatibility reasons, future semantic conventions should use the
  new `deprecated` structured format. ([#400](https://github.com/open-telemetry/weaver/pull/400/) by @lquerel).

  - The `deprecated` field is now a structured field defining the precise reason for deprecation. The semantic
    conventions must be updated to adopt this new format.
  - The changes related to the `deprecated` field (i.e., string → struct) also have a potential impact on certain
    templates that reference the `deprecated` field as containing text. These templates will need to be updated to use
    the `brief` field, which provides a textual explanation of the reasons for the deprecation.

- Improvement of comment generation: removal of `<p>` tags that precede `@` Javadoc tags.
  ([#574](https://github.com/open-telemetry/weaver/pull/574) by @trask).
- For Issue [#564](https://github.com/open-telemetry/weaver/issues/564) - Require attributes and event fields to have stability: Added warnings for missing stability
  on: Attributes, Enum members in attributes, Event AnyValues, Enum members in AnyValues. ([#568](https://github.com/open-telemetry/weaver/pull/568) by @jerbly).
- For issue [#569](Add include_stability config into semconv_grouped_attributes): `is_experimental` returns `true` by default. ([#570](https://github.com/open-telemetry/weaver/pull/570) by @jerbly).
- Added an OTLP receiver to Weaver to prepare for the `weaver registry live-check` command. (see [#548](https://github.com/open-telemetry/weaver/pull/548) by @lquerel)
- Add is_array filter and test for AttributeType. ([#540](https://github.com/open-telemetry/weaver/pull/540) by @arthurDiff).
- Refactored CLI registry commands to remove some duplication. Resolving the registry with policy checks is common for
  `generate`, `resolve` and `check`. ([#536](https://github.com/open-telemetry/weaver/pull/536) by @jerbly).
  - Added missing `after_resolution` policy checks to `generate` and `resolve` through the common code.
  - Removed the deprecated `--registry-git-sub-dir` option.
  - Fixed bug in `check` if `--skip-policies` was specified then it would not fail for any validation errors.
- Semantic Conventions Issue [#1513](https://github.com/open-telemetry/semantic-conventions/issues/1513) - Make span_kind required in yaml and break down multi-kind span
  definitions - ([#542](https://github.com/open-telemetry/weaver/pull/542) by @jerbly).
  - Updated the EBNF and JSON schema to define `span_kind` as mandatory for `span` group types. Added a group validity
    check as a warning.
- First iteration of the new command: `registry emit`. Emits a semantic convention registry as example spans to your
  OTLP receiver. This may be useful in testing/simulation scenarios. ([#549](https://github.com/open-telemetry/weaver/pull/549) by @jerbly)
- For issue [#569](Add include*stability config into semconv_grouped_attributes): added `stable_only` boolean flag as a parameter for
  `semconv_signal`, `semconv_grouped_attributes`, and other `semconv*\*`JQ semconv helpers. When`stable_only`is set to`true`,
corresponding helper function returns stable conventions only. If the flag is not set or set to false, stability filtering does not apply.
It's recommended to use `stable_only`flag instead of`exclude_stability` parameter.
  ([#588](https://github.com/open-telemetry/weaver/pull/588) by @lmolkova)

## [0.12.0] - 2024-12-09

What's changed

- Issue [#502](https://github.com/open-telemetry/weaver/issues/502) - Support stability definitions from [OTEP 232](https://github.com/open-telemetry/oteps/blob/main/text/0232-maturity-of-otel.md) - ([#504](https://github.com/open-telemetry/weaver/pull/504) by @jerbly).
  - Stability enum now has these variants: `stable`, `development`, `deprecated`, `alpha`, `beta`, `release_candidate`
  - `unmaintained` is not supported yet.
  - `experimental` is still accepted when parsing but aliased to `development`.
  - The minijinja test, `experimental`, now returns true for any variant other than `stable`.
  - EBNF and JSON schema updated to define the new enum without the `experimental` variant.
- Issue [#301](https://github.com/open-telemetry/weaver/issues/301) - Warn against usage of `allow_custom_values`. ([#514](https://github.com/open-telemetry/weaver/pull/514) by @jerbly).
- Fixed rego typos, attrigute and deprecaded ([#517](https://github.com/open-telemetry/weaver/pull/517) by @jerbly).
- Create better HTML comment parser - Allow more semconv snippet headers ([#512](https://github.com/open-telemetry/weaver/pull/512) by @jsuereth).
- Add javadoc <p> tag after lists ([#511](https://github.com/open-telemetry/weaver/pull/511) @trask).
- Javadoc <p> tags should only precede paragraphs ([#510](https://github.com/open-telemetry/weaver/pull/510) by @trask).
- More consistent newline behavior ([#509](https://github.com/open-telemetry/weaver/pull/509) by @trask).
- Add test cases to cover a paragraph after a list ([#508](https://github.com/open-telemetry/weaver/pull/508) by @trask).

Important note: Our CI/CD pipeline has been updated to use Rust cross-compilation, significantly speeding up the ARM
target (see [#506](https://github.com/open-telemetry/weaver/pull/506, thanks to @bernot-dev). If you encounter any
issues on ARM, please let us know as soon as possible. Thank you!

## [0.11.0] - 2024-12-05

What's changed

- Detect duplicate group ids, group names, and metric names. ([#382](https://github.com/open-telemetry/weaver/pull/382) by lquerel).
- Add support for Maps `map[]` to the definition of an `AnyValue`. ([#396](https://github.com/open-telemetry/weaver/pull/396) by @MSNev).
- Update semconv schema, syntax doc and validity check to correctly define `stability` as optional for attribute groups. ([#467](https://github.com/open-telemetry/weaver/pull/467) by @jerbly).
- Fix issue [#405](https://github.com/open-telemetry/weaver/issues/405) - Updated the EBNF and JSON schema to define the `extends` or `attributes` requirement mandatory for all group types except `metric` and `event`. Added a group validity check as a warning. ([#494](https://github.com/open-telemetry/weaver/pull/494) by @jerbly).
- Allow adding a description when using opt_in requirement level ([#392](https://github.com/open-telemetry/weaver/pull/392) by @joaopgrassi)
- Add warning that issues when using prefix on groups ([#407](https://github.com/open-telemetry/weaver/pull/407) by @jsuereth)
- Update comment filter to remove trailing spaces ([#453](https://github.com/open-telemetry/weaver/pull/453) by @jsuereth)
- Metrics and Events don't require attributes ([#494](https://github.com/open-telemetry/weaver/pull/494) by @jerbly)
- Added an option to follow symbolic links when loading the registry in various parts of the codebase. ([#468](https://github.com/open-telemetry/weaver/pull/468) by @leo6leo)
- Provide max line-length in comment filter. ([#454](https://github.com/open-telemetry/weaver/pull/454) by @jsuereth)

## [0.10.0] - 2024-09-23

What's changed

- Add support log based `event` definitions with a `body` of new `AnyValue` type. ([#297](https://github.com/open-telemetry/weaver/pull/297) by @MSNev).
- Add `escape_square_brackets` into `comment_formats` markdown configuration. ([#379](https://github.com/open-telemetry/weaver/pull/379) by @lquerel).
- Add `enforce_trailing_dots` into the `comment_formats` configuration. ([#378](https://github.com/open-telemetry/weaver/pull/378) by @lquerel).
- Add support for `indent_type` in both the comment filter and the `comment_formats` configuration. ([#377](https://github.com/open-telemetry/weaver/pull/377) by @lquerel).
- Add `regex_replace` filter to support replacing text using regex. ([#380](https://github.com/open-telemetry/weaver/pull/380) by @lquerel).
- Bump opentelemetry_sdk from 0.24.1 to 0.25.0 (#369)
- Bump opentelemetry-stdout from 0.5.0 to 0.25.0 (#368)
- Bump anyhow from 1.0.88 to 1.0.89 (#370)
- Bump regorus from 0.2.4 to 0.2.5 (#375)
- Bump minijinja-contrib from 2.2.0 to 2.3.1 (#376)
- Bump minijinja from 2.2.0 to 2.3.1 (#371)
- Bump globset from 0.4.14 to 0.4.15 (#366)

## [0.9.2] - 2024-09-09

What's Changed

- Build X86 + ARM64 image ([#346](https://github.com/open-telemetry/weaver/pull/346) by jsuereth). The parameter
  `--platform=linux/x86_64` is no longer needed to run this image on MacOS.
- Update docker guide for home directory ([#356](https://github.com/open-telemetry/weaver/pull/356) by jsuereth).
- Fix clippy issues. ([#357](https://github.com/open-telemetry/weaver/pull/357) by jsuereth).
- Bump alpine from 3.20.2 to 3.20.3 (#360)
- Bump anyhow from 1.0.86 to 1.0.87 (#359)
- Bump serde from 1.0.209 to 1.0.210 (#358)
- Bump serde_json from 1.0.127 to 1.0.128 (#354)
- Bump clap from 4.5.16 to 4.5.17 (#351)
- Bump regorus from 0.2.3 to 0.2.4 (#350)
- Bump indexmap from 2.4.0 to 2.5.0 (#349)
- Bump minijinja-contrib from 2.1.2 to 2.2.0 (#347)
- Bump ratatui from 0.28.0 to 0.28.1 (#341)
- Bump flate2 from 1.0.32 to 1.0.33 (#342)
- Bump minijinja from 2.1.2 to 2.2.0 (#343)
- Bump serde from 1.0.208 to 1.0.209 (#344)
- Bump serde_json from 1.0.125 to 1.0.127 (#340)

## [0.9.1] - 2024-08-22

Fixes

- Warnings detected in the baseline registry are now ignored and non-fatal errors will not
  interrupt any command before it completes
  ([#337](https://github.com/open-telemetry/weaver/pull/337) by lquerel).

## [0.9.0] - 2024-08-19

What's Changed

- ([#309](https://github.com/open-telemetry/weaver/pull/309) by lquerel) Configurable Comment Filter to Support Multiple Programming Language Comment Formats.
  More details in [Weaver Force Doc](https://github.com/open-telemetry/weaver/blob/main/crates/weaver_forge/README.md)
  and [Weaver Configuration Doc](https://github.com/open-telemetry/weaver/blob/main/docs/weaver-config.md).
- ([#300](https://github.com/open-telemetry/weaver/pull/300) by lquerel) Validation for the examples attribute field.
- ([#322](https://github.com/open-telemetry/weaver/pull/322), [#312](https://github.com/open-telemetry/weaver/pull/312),
  [#319](https://github.com/open-telemetry/weaver/pull/319), [#318](https://github.com/open-telemetry/weaver/pull/318),
  [#312](https://github.com/open-telemetry/weaver/pull/312), [#304](https://github.com/open-telemetry/weaver/pull/304)
  by jsuereth) Many improvements have been made to the creation of the Weaver Docker image,
  which is now scoring an A on the Scout Docker image score.
  - Add Weaver docker image to dependabot tracking,
  - Add build attestations,
  - Stop using root user the docker image,
  - Use official docker action to build docker image,
  - Update docker to use release build.
- ([#311](https://github.com/open-telemetry/weaver/pull/311) by MSNev) Fix `unknown.com` test reference issue.
- ([#307](https://github.com/open-telemetry/weaver/pull/307) by lmolkova) Move semconv schema definition from build tools.
- ([#305](https://github.com/open-telemetry/weaver/pull/305) by lquerel) Detect root attribute name duplicates during the resolution process.
- ([#294](https://github.com/open-telemetry/weaver/pull/294) by lquerel) Add template-level parameters and file_name per template config.
- (#327) Bump `regorus` from 0.2.2 to 0.2.3.
- (#326, #317, #302) Bump `clap` from 4.5.13 to 4.5.16.
- (#325, #313) Bump `serde` from 1.0.205 to 1.0.208.
- (#324) Bump `alpine` from 3.18.3 to 3.20.2.
- (#323) Bump `rust` from 1.76.0-alpine3.18 to 1.78.0-alpine3.18.
- (#320, #315, #287) Bump `serde_json` from 1.0.122 to 1.0.125.
- (#316) Bump `indexmap` from 2.3.0 to 2.4.0.
- (#314, #308) Bump `markdown` from 1.0.0-alpha.18 to 1.0.0-alpha.20.
- (#310) Bump `ratatui`, `textarea` and `crossterm` version in lock-step.
- (#303, #299, #293) Bump `tui-textarea` from 0.5.2 to 0.6.1.
- (#298) Bump `ratatui` from 0.27.0 to 0.28.0.
- (#292) Bump `flate2` from 1.0.30 to 1.0.31.
- (#290) Bump `regex` from 1.10.5 to 1.10.6.
- (#286) Bump `crossterm` from 0.27.0 to 0.28.1.

## [0.8.0] - 2024-08-01

What's Changed

- (#257 by lquerel) Infrastructure to support backward-compatibility testing and, more generally, policies applied to multi-version registries.

```
weaver registry check \
--registry https://github.com/open-telemetry/semantic-conventions.git[model] \
--baseline-registry https://github.com/open-telemetry/semantic-conventions/archive/refs/tags/v1.26.0.zip[model] \
--policy compatibility_check.rego
```

- (#284 by MadVikingGod) The `--policy` flag now accepts directories.
- (#270 by @lquerel) Follow build tools’ case conversion rules. Numbers are no longer considered word splitters.
- (#276 by @jsuereth) Remove legacy way of writing templates for semconv.
- (#274 by @lquerel) Enhance error reporting for invalid JQ expressions.
- (#275 by @lquerel) The custom JQ filter semconv_grouped_metrics now sorts metrics by their metric_name (issue #268).
- (#256) Bump gix from 0.63.0 to 0.64.0.
- (#271) Bump jaq-parse from 1.0.2 to 1.0.3.
- (#272) Bump jaq-core from 1.5.0 to 1.5.1
- (#273) Bump toml from 0.8.16 to 0.8.17
- (#283) Bump minijinja from 2.1.0 to 2.1.1

## [0.7.0] - 2024-07-22

What's Changed

- Add support for new custom semconv JQ filters by @lquerel.
- Update Weaver Forge documentation and include a step-by-step guide for codegen authors by @lquerel.

The following new filters have been added to the Weaver Forge:

- `semconv_group_attributes_by_root_namespace`: Groups the attributes by their root namespace.
- `semconv_attributes($options)`: Extracts and processes semantic convention attributes based on provided options. $options is an object that can contain:
  - `exclude_stability`: a list of stability levels to exclude.
  - `exclude_deprecated`: a boolean to exclude deprecated metrics.
  - `exclude_root_namespace`: a list of root namespaces to exclude.
- `semconv_attributes`: Convenience function to extract all attributes without any filtering options.
- `semconv_grouped_attributes($options)`: Groups the processed attributes by their root namespace based on provided options. $options is an object that can contain:
  - `exclude_stability`: a list of stability statuses to exclude.
  - `exclude_deprecated`: a boolean to exclude deprecated metrics.
  - `exclude_root_namespace`: a list of root namespaces to exclude.
- `semconv_grouped_attributes`: Convenience function to group all attributes by their root namespace without any filtering options.
- `semconv_group_metrics_by_root_namespace`: Groups the metrics by their root namespace.
- `semconv_metrics($options)`: Extracts and processes semantic convention metrics based on provided options. $options is an object that can contain:
  - `exclude_stability`: a list of stability statuses to exclude.
  - `exclude_deprecated`: a boolean to exclude deprecated metrics.
  - `exclude_root_namespace`: a list of root namespaces to exclude.
- `semconv_metrics`: Convenience function to extract all metrics without any filtering options.
- `semconv_grouped_metrics($options)`: Groups the processed metrics by their root namespace based on provided options. $options is an object that can contain:
  - `exclude_stability`: a list of stability statuses to exclude.
  - `exclude_deprecated`: a boolean to exclude deprecated metrics.
  - `exclude_root_namespace`: a list of root namespaces to exclude.
- `semconv_grouped_metrics`: Convenience function to group all metrics by their root namespace without any filtering options.

## [0.6.0] - 2024-07-16

What's Changed

- Support for Hierarchical Weaver Config: We have added support for hierarchical configuration in Weaver.
  This allows more flexible and powerful configuration management. For more details, please refer to the
  documentation on [configuration file loading order and overriding rules](https://github.com/open-telemetry/weaver/blob/main/docs/weaver-config.md#configuration-file-loading-order-and-overriding-rules). by @lquerel in https://github.com/open-telemetry/weaver/pull/231
- Support for MiniJinja py_compat Extensions: This release includes support for MiniJinja py_compat
  extensions, enhancing compatibility with Python syntax. For more information, see the [documentation](https://github.com/open-telemetry/weaver/blob/main/crates/weaver_forge/README.md#jinja-filters). by @lquerel
  in https://github.com/open-telemetry/weaver/pull/239

## New Contributors

- @haidong made a first contribution in https://github.com/open-telemetry/weaver/pull/237

## [0.5.0] - 2024-07-02

What's Changed

- Add optional variant to requirement_level. by @MadVikingGod in https://github.com/open-telemetry/weaver/pull/199
- Add semconv_const filter to support semantic convention namespacing rules. by @lquerel in https://github.com/open-telemetry/weaver/pull/200
- Add display_name field. by @joaopgrassi in https://github.com/open-telemetry/weaver/pull/202
- Bump regex from 1.10.4 to 1.10.5 by @dependabot in https://github.com/open-telemetry/weaver/pull/205
- Bump clap from 4.5.6 to 4.5.7 by @dependabot in https://github.com/open-telemetry/weaver/pull/206
- New entry in developer guide to describe the process of adding new fields in the semantic convention registry by @lquerel in https://github.com/open-telemetry/weaver/pull/209
- Add Embed option for single attributes by @trisch-me in https://github.com/open-telemetry/weaver/pull/212
- Bump include_dir from 0.7.3 to 0.7.4 by @dependabot in https://github.com/open-telemetry/weaver/pull/213
- Add support for post-resolution policies by @lquerel in https://github.com/open-telemetry/weaver/pull/214
- split_id filter is singular by @bryannaegele in https://github.com/open-telemetry/weaver/pull/217
- Add Jinja whitespace control by @joaopgrassi in https://github.com/open-telemetry/weaver/pull/224

## New Contributors

- @MadVikingGod made their first contribution in https://github.com/open-telemetry/weaver/pull/199
- @joaopgrassi made their first contribution in https://github.com/open-telemetry/weaver/pull/202
- @trisch-me made their first contribution in https://github.com/open-telemetry/weaver/pull/212
- @bryannaegele made their first contribution in https://github.com/open-telemetry/weaver/pull/217

**Full Changelog**: https://github.com/open-telemetry/weaver/compare/v0.4.0...v0.5.0

## [0.4.0] - 2024-06-04

What's Changed

- First cut at a developer's guide to help onboarding users. by @jsuereth in https://github.com/open-telemetry/weaver/pull/166
- Detect and Process Policy Files into SemConv Registry + Generic Diagnostic Reporting by @lquerel in https://github.com/open-telemetry/weaver/pull/153
- Bump gix from 0.62.0 to 0.63.0 by @dependabot in https://github.com/open-telemetry/weaver/pull/170
- Update opentelemetry rust API by @lquerel in https://github.com/open-telemetry/weaver/pull/169
- Bump serde from 1.0.202 to 1.0.203 by @dependabot in https://github.com/open-telemetry/weaver/pull/176
- Support for loading templates from the file system or from an embedded representation in the app's binary. by @lquerel in https://github.com/open-telemetry/weaver/pull/171
- Add support for List of Array examples. by @jerbly in https://github.com/open-telemetry/weaver/pull/177
- Add distribution (binaries + installers) publishing workflows. by @jsuereth in https://github.com/open-telemetry/weaver/pull/179
- Generate JSON Schema for both Resolved Telemetry Schema and Resolved Registry by @lquerel in https://github.com/open-telemetry/weaver/pull/187
- Update README.md, fix Weaver checker link by @xrmx in https://github.com/open-telemetry/weaver/pull/191
- Support command line parameters to add an additional layer of configurability in the documentation/code generator. by @lquerel in https://github.com/open-telemetry/weaver/pull/195

## New Contributors

- @jerbly made their first contribution in https://github.com/open-telemetry/weaver/pull/177
- @xrmx made their first contribution in https://github.com/open-telemetry/weaver/pull/191

**Full Changelog**: https://github.com/open-telemetry/weaver/compare/v0.3.0...v0.4.0

## [0.3.0] - 2024-05-16

What's Changed

- Additional filters and tests by @lquerel in https://github.com/open-telemetry/weaver/pull/163
  - `instantiated_type`: Filters a type to return the instantiated type.
  - `enum_type`: Filters a type to return the enum type or an error if the type is not an enum.
  - `capitalize_first`: Capitalizes the first letter of a string.
  - `map_text` introduces a second parameter to define the default value if the name of the text map or the input are not found in the `text_maps` section (optional parameter).
  - `enum`: Tests if an attribute has an enum type.
  - `simple_type`: Tests if a type is a simple type (i.e.: string | string[] | int | int[] | double | double[] | boolean | boolean[]).
  - `template_type`: Tests if a type is a template type (i.e.: template[]).
  - `enum_type`: Tests if a type is an enum type.

**Full Changelog**: https://github.com/open-telemetry/weaver/compare/v0.2.0...v0.3.0

## [0.2.0] - 2024-04-26

Updates for Semantic Convention markdown generation, and beginnings of a suite of utilities for code generation.

What's Changed:

- Working rust codegen example by @lquerel in https://github.com/open-telemetry/weaver/pull/136
- Markdown snippet generation now uses weaver_forge templating by @jsuereth in https://github.com/open-telemetry/weaver/pull/141
- New Jinja filters and predicates for OTel by @lquerel in https://github.com/open-telemetry/weaver/pull/143
- `attribute_sort` filter to weaver_forge by @jsuereth in https://github.com/open-telemetry/weaver/pull/144
- Expanding collection of filters by @lquerel in https://github.com/open-telemetry/weaver/pull/162
- (chore) Removal of Old Tera Templates by @lquerel in https://github.com/open-telemetry/weaver/pull/145
- (fix) Expand id parsing by @jsuereth in https://github.com/open-telemetry/weaver/pull/152
- (fix) Update weaver to understand deprecated enum values. by @jsuereth in https://github.com/open-telemetry/weaver/pull/139

**Full Changelog**: https://github.com/open-telemetry/weaver/compare/v0.1.0...v0.2.0

## [0.1.0] - 2024-04-24

Initial release of OpenTelemetry weaver for usage in semantic-conventions repository.

This is a PREVIEW release, and stability guarantees are loose prior to 1.0.

What's Changed:

- The Weaver project, initially hosted by F5, has been moved to open-telemetry/weaver. The project's objectives have
  been redefined into two main phases/focuses: 1) semconv support, 2) application telemetry support.
- A Jinja-compatible template engine and a snippet-based generator have been completed and tested to support the
  semantic-convention repository. The template engine can be used for both documentation and code generation.
- A new policy engine (based on rego) has been added to the project to externalize the declaration of policies and to
  enhance the management, evolution, and maintainability of semantic conventions and application telemetry schemas. It leverages a set of rules or policies to ensure the coherence and quality of these conventions and schemas over time.
- A lot of documentation has been added to the entire project to make it easier to consume and contribute.
- A code coverage process has been implemented with the initial goal of keeping the project above 70% coverage.
- A process for cleaning up APIs has been initiated in anticipation of publishing the crates on crates.io. The
  weaver_semconv crate is the first to undergo this process.

## [unreleased]

### 🚀 Features

- _(registry)_ Improve resolved schema and registry api usability.
- _(registry)_ Introduce the concept of named registries
- _(stats)_ Implement registry stats command
- _(resolve)_ Implement registry resolve command
- _(template)_ Add a more complex example generating markdown files per group prefix
- _(template)_ Reimplement template generation based on minijinja + jaq (jq-like filters)
- _(cli)_ Add quiet mode
- _(generator)_ Add support for all group types
- _(generator)_ Add jq-like filter support to make artifact generation more flexible
- _(generator)_ Complete the weaver registry generate command.
- _(cli)_ Add update-markdown sub-command and align sub-command args in the registry command.
- _(registry)_ Improve unit test to check the generated markdown
- _(registry)_ Add unit test to check the generated markdown
- _(registry)_ Generate markdown from jinja2 templates
- _(template)_ Generate markdown files describing a registry
- _(template)_ Add template syntax configuration
- _(template)_ Initialize template engine with a root directory to support include clause.
- _(template)_ Expose template.set_file_name method to dynamically define the file name of the output.
- _(template)_ Generate registry from templates
- _(resolve)_ Improve error reporting
- _(resolve)_ Fix typo
- _(resolve)_ Implement `include` constraint
- _(resolve)_ Check `any_of` constraints
- _(template)_ Integrate with minininja
- _(template)_ Start integration of the case converter
- _(template)_ Replace tera with minijinja to improve error handling
- _(registry)_ Refactor registry sub-commands.
- _(registry)_ Add `weaver check registry` command
- _(resolver)_ Simplify semantic convention registry resolution function

### 🐛 Bug Fixes

- _(resolution)_ Adjust other unit tests to take into account the fix
- _(resolution)_ Make resolution process easy to test in unit tests
- _(resolution)_ Fix resolution order
- _(resolution)_ Create minimal example reproducing the bug

### 📚 Documentation

- _(template)_ Add documentation to describe the template engine.
- Describe crates layout and add README.md files for every crates in the workspace.
- Clean up README.md

### 🧪 Testing

- _(integration)_ Create integration test to check parsing and resolution of the official semconv repo.

### ⚙️ Miscellaneous Tasks

- _(coverage)_ Improve test coverage
- _(coverage)_ Remove xtask and main command line from the code coverage
- _(coverage)_ Apply `tarpaulin` coverage to the entire workspace
- _(install)_ Add `cargo tarpaulin` in the list of tools to install
- _(build)_ Trigger ci.yml workflow for all push and pull request
- _(coverage)_ Add test code coverage with cargo tarpaulin
- _(clippy)_ Add more clippy lints
- _(clippy)_ Fix more clippy issues
- _(clippy)_ Fix explicit_into_iter_loop clippy issue
- _(git)_ Make the output dir invisible for git
- _(changelog)_ Add git cliff configuration
- _(code)_ Make error enums non-exhaustive
- _(code)_ Implement #54
- _(code)_ Fix str_to_string clippy lint issues
- _(code)_ Implement #54 + new clippy lint rule
- _(build)_ Fix doc lint issue
- _(build)_ Fix GH action
- _(build)_ Add xtask
- _(build)_ Replace script/check_workspace with cargo xtask validate
- _(build)_ Define lint rules globally from the cargo workspace
- _(build)_ Clippy lint rules to remove unwrap and enforce must_use when needed
- _(build)_ Fix clippy issues
- _(doc)_ Update README.md to describe check and generate sub-commands
- _(build)_ Fix clippy issue
- _(build)_ Fix merge issue.
- _(build)_ Update cargo lock
- _(compatibility)_ Align attribute type and examples definitions
- _(compatibility)_ Align requirement level definition
- _(compatibility)_ Align stability definition
- _(compatibility)_ Make resolved registry compatible with official registry syntax
- _(clippy)_ Fix clippy lint issues
- _(error)_ Improve compound error management
- _(ci)_ Fix toolchain version issue
- _(ci)_ Attempt to fix toolchain version issue
- _(build)_ Fix ci workflow
- _(build)_ Fix scripts path
- _(build)_ Remove allowed-external-types.toml files from the Typos control.
- _(build)_ Add control procedures for workspace and public API policies
- _(build)_ Run build and test only with ubuntu target for now.
- _(build)_ Remove macos target for the build (API rate limit reached, we need to figure out that later).
- Add cargo lock file.
- _(dep)_ Bump dependency versions
- Migrate f5/otel-weaver repo to open-telemetry/weaver repo<|MERGE_RESOLUTION|>--- conflicted
+++ resolved
@@ -8,13 +8,10 @@
 - Add shell completion functionality. ([#682](https://github.com/open-telemetry/weaver/pull/682) by @larrys)
 - Add support for remote templates and policies. ([#700](https://github.com/open-telemetry/weaver/pull/700) by @lquerel)
 - Add [Live Check](https://github.com/open-telemetry/weaver/blob/main/crates/weaver_live_check/README.md) for Spans via OTLP/JSON and loose Attributes via JSON/Text. ([#630](https://github.com/open-telemetry/weaver/pull/630) by @jerbly)
-<<<<<<< HEAD
-- Support for simplified Template Type Examples format where the key/attribute name is no longer included. ([#710](https://github.com/open-telemetry/weaver/pull/710) by @jerbly)
-=======
 - 💥 BREAKING CHANGE 💥 `resource` groups are now called `entity` groups. All JQ helper methods have been updated, but any template directly interacting with
   `group.type` may be broken. Use `entity` instead of `resource` group type in your Jinja templates. ([#714](https://github.com/open-telemetry/weaver/pull/714) by @jsuereth)
 - 💥 BREAKING CHANGE 💥 - All logging and diagnostics now go to `stderr`. Override diagnostics with `--diagnostic-stdout`. ([#721](https://github.com/open-telemetry/weaver/pull/721) by @jerbly)
->>>>>>> 6c47d7c5
+- Support for simplified Template Type Examples format where the key/attribute name is no longer included. ([#710](https://github.com/open-telemetry/weaver/pull/710) by @jerbly)
 
 ## [0.14.0] - 2025-04-10
 
