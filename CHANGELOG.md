# Changelog

All notable changes to this project will be documented in this file.

## [0.13.0] - 2025-02-07

What's changed

* **Breaking Change**: Introduced a new `weaver registry diff` command to generate a diff report between two versions of
  the semantic convention registry. This PR introduces a breaking change in the semantic conventions schema. While the
  text-based `deprecated` field is still supported for compatibility reasons, future semantic conventions should use the
  new `deprecated` structured format. ([#400](https://github.com/open-telemetry/weaver/pull/400/) by @lquerel).
  * The `deprecated` field is now a structured field defining the precise reason for deprecation. The semantic
    conventions must be updated to adopt this new format.
  * The changes related to the `deprecated` field (i.e., string → struct) also have a potential impact on certain
    templates that reference the `deprecated` field as containing text. These templates will need to be updated to use
    the `brief` field, which provides a textual explanation of the reasons for the deprecation.
<<<<<<< HEAD
* For issue [#569](Add include_stability config into semconv_grouped_attributes): `is_experimental` returns `true` by default. ([#570](https://github.com/open-telemetry/weaver/pull/570) by @jerbly).
=======


* Improvement of comment generation: removal of `<p>` tags that precede `@` Javadoc tags. 
  ([#574](https://github.com/open-telemetry/weaver/pull/574) by @trask).
* For Issue [#564](https://github.com/open-telemetry/weaver/issues/564) - Require attributes and event fields to have stability: Added warnings for missing stability
  on: Attributes, Enum members in attributes, Event AnyValues, Enum members in AnyValues. ([#568](https://github.com/open-telemetry/weaver/pull/568) by @jerbly).
* For issue [#569](Add include_stability config into semconv_grouped_attributes): `is_experimental` returns `true` by default. ([#570](https://github.com/open-telemetry/weaver/pull/570) by @jerbly). 
>>>>>>> 0b1027e8
* Added an OTLP receiver to Weaver to prepare for the `weaver registry live-check` command. (see [#548](https://github.com/open-telemetry/weaver/pull/548) by @lquerel)
* Add is_array filter and test for AttributeType. ([#540](https://github.com/open-telemetry/weaver/pull/540) by @arthurDiff).
* Refactored CLI registry commands to remove some duplication. Resolving the registry with policy checks is common for
  `generate`, `resolve` and `check`. ([#536](https://github.com/open-telemetry/weaver/pull/536) by @jerbly).
  * Added missing `after_resolution` policy checks to `generate` and `resolve` through the common code.
  * Removed the deprecated `--registry-git-sub-dir` option.
  * Fixed bug in `check` if `--skip-policies` was specified then it would not fail for any validation errors.
<<<<<<< HEAD
* Semantic Conventions Issue [#1513](https://github.com/open-telemetry/semantic-conventions/issues/1513) - Make span_kind required in yaml and break down multi-kind span definitions - ([#542](https://github.com/open-telemetry/weaver/pull/542) by @jerbly).
  * Updated the EBNF and JSON schema to define `span_kind` as mandatory for `span` group types. Added a group validity check as a warning.
* First iteration of the new command: `registry emit`. Emits a semantic convention registry as example spans to your OTLP receiver. This may be useful in testing/simulation scenarios. ([#549](https://github.com/open-telemetry/weaver/pull/549) by @jerbly)
* For issue [#569](Add include_stability config into semconv_grouped_attributes): added `stable_only` boolean flag as a parameter for
  `semconv_signal`, `semconv_grouped_attributes`, and other `semconv_*` JQ semconv helpers. When `stable_only` is set to `true`,
  corresponding helper function returns stable conventions only. If the flag is not set or set to false, stability filtering does not apply.
  It's recommended to use `stable_only` flag instead of `exclude_stability` parameter.
  ([#588](https://github.com/open-telemetry/weaver/pull/588) by @lmolkova)

=======
* Semantic Conventions Issue [#1513](https://github.com/open-telemetry/semantic-conventions/issues/1513) - Make span_kind required in yaml and break down multi-kind span
  definitions - ([#542](https://github.com/open-telemetry/weaver/pull/542) by @jerbly).
  * Updated the EBNF and JSON schema to define `span_kind` as mandatory for `span` group types. Added a group validity
    check as a warning.
* First iteration of the new command: `registry emit`. Emits a semantic convention registry as example spans to your
  OTLP receiver. This may be useful in testing/simulation scenarios. ([#549](https://github.com/open-telemetry/weaver/pull/549) by @jerbly)
>>>>>>> 0b1027e8

## [0.12.0] - 2024-12-09

What's changed

* Issue [#502](https://github.com/open-telemetry/weaver/issues/502) - Support stability definitions from [OTEP 232](https://github.com/open-telemetry/oteps/blob/main/text/0232-maturity-of-otel.md) - ([#504](https://github.com/open-telemetry/weaver/pull/504) by @jerbly).
  * Stability enum now has these variants: `stable`, `development`, `deprecated`, `alpha`, `beta`, `release_candidate`
  * `unmaintained` is not supported yet.
  * `experimental` is still accepted when parsing but aliased to `development`.
  * The minijinja test, `experimental`, now returns true for any variant other than `stable`.
  * EBNF and JSON schema updated to define the new enum without the `experimental` variant.
* Issue [#301](https://github.com/open-telemetry/weaver/issues/301) - Warn against usage of `allow_custom_values`. ([#514](https://github.com/open-telemetry/weaver/pull/514) by @jerbly).
* Fixed rego typos, attrigute and deprecaded ([#517](https://github.com/open-telemetry/weaver/pull/517) by @jerbly).
* Create better HTML comment parser - Allow more semconv snippet headers ([#512](https://github.com/open-telemetry/weaver/pull/512) by @jsuereth).
* Add javadoc <p> tag after lists ([#511](https://github.com/open-telemetry/weaver/pull/511) @trask).
* Javadoc <p> tags should only precede paragraphs ([#510](https://github.com/open-telemetry/weaver/pull/510) by @trask).
* More consistent newline behavior ([#509](https://github.com/open-telemetry/weaver/pull/509) by @trask).
* Add test cases to cover a paragraph after a list ([#508](https://github.com/open-telemetry/weaver/pull/508) by @trask).

Important note: Our CI/CD pipeline has been updated to use Rust cross-compilation, significantly speeding up the ARM
target (see [#506](https://github.com/open-telemetry/weaver/pull/506, thanks to @bernot-dev). If you encounter any
issues on ARM, please let us know as soon as possible. Thank you!

## [0.11.0] - 2024-12-05

What's changed

* Detect duplicate group ids, group names, and metric names. ([#382](https://github.com/open-telemetry/weaver/pull/382) by lquerel).
* Add support for Maps `map[]` to the definition of an `AnyValue`. ([#396](https://github.com/open-telemetry/weaver/pull/396) by @MSNev).
* Update semconv schema, syntax doc and validity check to correctly define `stability` as optional for attribute groups. ([#467](https://github.com/open-telemetry/weaver/pull/467) by @jerbly).
* Fix issue [#405](https://github.com/open-telemetry/weaver/issues/405) - Updated the EBNF and JSON schema to define the `extends` or `attributes` requirement mandatory for all group types except `metric` and `event`. Added a group validity check as a warning. ([#494](https://github.com/open-telemetry/weaver/pull/494) by @jerbly).
* Allow adding a description when using opt_in requirement level ([#392](https://github.com/open-telemetry/weaver/pull/392) by @joaopgrassi)
* Add warning that issues when using prefix on groups ([#407](https://github.com/open-telemetry/weaver/pull/407) by @jsuereth)
* Update comment filter to remove trailing spaces ([#453](https://github.com/open-telemetry/weaver/pull/453) by @jsuereth)
* Metrics and Events don't require attributes ([#494](https://github.com/open-telemetry/weaver/pull/494) by @jerbly)
* Added an option to follow symbolic links when loading the registry in various parts of the codebase. ([#468](https://github.com/open-telemetry/weaver/pull/468) by @leo6leo)
* Provide max line-length in comment filter. ([#454](https://github.com/open-telemetry/weaver/pull/454) by @jsuereth)

## [0.10.0] - 2024-09-23

What's changed

* Add support log based `event` definitions with a `body` of new `AnyValue` type. ([#297](https://github.com/open-telemetry/weaver/pull/297) by @MSNev).
* Add `escape_square_brackets` into `comment_formats` markdown configuration. ([#379](https://github.com/open-telemetry/weaver/pull/379) by @lquerel).
* Add `enforce_trailing_dots` into the `comment_formats` configuration. ([#378](https://github.com/open-telemetry/weaver/pull/378) by @lquerel).
* Add support for `indent_type` in both the comment filter and the `comment_formats` configuration. ([#377](https://github.com/open-telemetry/weaver/pull/377) by @lquerel).
* Add `regex_replace` filter to support replacing text using regex. ([#380](https://github.com/open-telemetry/weaver/pull/380) by @lquerel).
* Bump opentelemetry_sdk from 0.24.1 to 0.25.0 (#369)
* Bump opentelemetry-stdout from 0.5.0 to 0.25.0 (#368)
* Bump anyhow from 1.0.88 to 1.0.89 (#370)
* Bump regorus from 0.2.4 to 0.2.5 (#375)
* Bump minijinja-contrib from 2.2.0 to 2.3.1 (#376)
* Bump minijinja from 2.2.0 to 2.3.1 (#371)
* Bump globset from 0.4.14 to 0.4.15 (#366)

## [0.9.2] - 2024-09-09

What's Changed

* Build X86 + ARM64 image ([#346](https://github.com/open-telemetry/weaver/pull/346) by jsuereth). The parameter
  `--platform=linux/x86_64` is no longer needed to run this image on MacOS.
* Update docker guide for home directory ([#356](https://github.com/open-telemetry/weaver/pull/356) by jsuereth).
* Fix clippy issues. ([#357](https://github.com/open-telemetry/weaver/pull/357) by jsuereth).
* Bump alpine from 3.20.2 to 3.20.3 (#360)
* Bump anyhow from 1.0.86 to 1.0.87 (#359)
* Bump serde from 1.0.209 to 1.0.210 (#358)
* Bump serde_json from 1.0.127 to 1.0.128 (#354)
* Bump clap from 4.5.16 to 4.5.17 (#351)
* Bump regorus from 0.2.3 to 0.2.4 (#350)
* Bump indexmap from 2.4.0 to 2.5.0 (#349)
* Bump minijinja-contrib from 2.1.2 to 2.2.0 (#347)
* Bump ratatui from 0.28.0 to 0.28.1 (#341)
* Bump flate2 from 1.0.32 to 1.0.33 (#342)
* Bump minijinja from 2.1.2 to 2.2.0 (#343)
* Bump serde from 1.0.208 to 1.0.209 (#344)
* Bump serde_json from 1.0.125 to 1.0.127 (#340)

## [0.9.1] - 2024-08-22

Fixes

* Warnings detected in the baseline registry are now ignored and non-fatal errors will not
  interrupt any command before it completes
  ([#337](https://github.com/open-telemetry/weaver/pull/337) by lquerel).

## [0.9.0] - 2024-08-19

What's Changed

* ([#309](https://github.com/open-telemetry/weaver/pull/309) by lquerel) Configurable Comment Filter to Support Multiple Programming Language Comment Formats.
  More details in [Weaver Force Doc](https://github.com/open-telemetry/weaver/blob/main/crates/weaver_forge/README.md)
  and [Weaver Configuration Doc](https://github.com/open-telemetry/weaver/blob/main/docs/weaver-config.md).
* ([#300](https://github.com/open-telemetry/weaver/pull/300) by lquerel) Validation for the examples attribute field.
* ([#322](https://github.com/open-telemetry/weaver/pull/322), [#312](https://github.com/open-telemetry/weaver/pull/312),
  [#319](https://github.com/open-telemetry/weaver/pull/319), [#318](https://github.com/open-telemetry/weaver/pull/318),
  [#312](https://github.com/open-telemetry/weaver/pull/312), [#304](https://github.com/open-telemetry/weaver/pull/304)
  by jsuereth) Many improvements have been made to the creation of the Weaver Docker image,
  which is now scoring an A on the Scout Docker image score.
    * Add Weaver docker image to dependabot tracking,
    * Add build attestations,
    * Stop using root user the docker image,
    * Use official docker action to build docker image,
    * Update docker to use release build.
* ([#311](https://github.com/open-telemetry/weaver/pull/311) by MSNev) Fix `unknown.com` test reference issue.
* ([#307](https://github.com/open-telemetry/weaver/pull/307) by lmolkova) Move semconv schema definition from build tools.
* ([#305](https://github.com/open-telemetry/weaver/pull/305) by lquerel) Detect root attribute name duplicates during the resolution process.
* ([#294](https://github.com/open-telemetry/weaver/pull/294) by lquerel) Add template-level parameters and file_name per template config.
* (#327) Bump `regorus` from 0.2.2 to 0.2.3.
* (#326, #317, #302) Bump `clap` from 4.5.13 to 4.5.16.
* (#325, #313) Bump `serde` from 1.0.205 to 1.0.208.
* (#324) Bump `alpine` from 3.18.3 to 3.20.2.
* (#323) Bump `rust` from 1.76.0-alpine3.18 to 1.78.0-alpine3.18.
* (#320, #315, #287) Bump `serde_json` from 1.0.122 to 1.0.125.
* (#316) Bump `indexmap` from 2.3.0 to 2.4.0.
* (#314, #308) Bump `markdown` from 1.0.0-alpha.18 to 1.0.0-alpha.20.
* (#310) Bump `ratatui`, `textarea` and `crossterm` version in lock-step.
* (#303, #299, #293) Bump `tui-textarea` from 0.5.2 to 0.6.1.
* (#298) Bump `ratatui` from 0.27.0 to 0.28.0.
* (#292) Bump `flate2` from 1.0.30 to 1.0.31.
* (#290) Bump `regex` from 1.10.5 to 1.10.6.
* (#286) Bump `crossterm` from 0.27.0 to 0.28.1.

## [0.8.0] - 2024-08-01

What's Changed

* (#257 by lquerel) Infrastructure to support backward-compatibility testing and, more generally, policies applied to multi-version registries.

```
weaver registry check \
--registry https://github.com/open-telemetry/semantic-conventions.git[model] \
--baseline-registry https://github.com/open-telemetry/semantic-conventions/archive/refs/tags/v1.26.0.zip[model] \
--policy compatibility_check.rego
```

* (#284 by MadVikingGod) The `--policy` flag now accepts directories.
* (#270 by @lquerel) Follow build tools’ case conversion rules. Numbers are no longer considered word splitters.
* (#276 by @jsuereth) Remove legacy way of writing templates for semconv.
* (#274 by @lquerel) Enhance error reporting for invalid JQ expressions.
* (#275 by @lquerel) The custom JQ filter semconv_grouped_metrics now sorts metrics by their metric_name (issue #268).
* (#256) Bump gix from 0.63.0 to 0.64.0.
* (#271) Bump jaq-parse from 1.0.2 to 1.0.3.
* (#272) Bump jaq-core from 1.5.0 to 1.5.1
* (#273) Bump toml from 0.8.16 to 0.8.17
* (#283) Bump minijinja from 2.1.0 to 2.1.1

## [0.7.0] - 2024-07-22

What's Changed

* Add support for new custom semconv JQ filters by @lquerel.
* Update Weaver Forge documentation and include a step-by-step guide for codegen authors by @lquerel.

The following new filters have been added to the Weaver Forge:

* `semconv_group_attributes_by_root_namespace`: Groups the attributes by their root namespace.
* `semconv_attributes($options)`: Extracts and processes semantic convention attributes based on provided options. $options is an object that can contain:
  * `exclude_stability`: a list of stability levels to exclude.
  * `exclude_deprecated`: a boolean to exclude deprecated metrics.
  * `exclude_root_namespace`: a list of root namespaces to exclude.
* `semconv_attributes`: Convenience function to extract all attributes without any filtering options.
* `semconv_grouped_attributes($options)`: Groups the processed attributes by their root namespace based on provided options. $options is an object that can contain:
  * `exclude_stability`: a list of stability statuses to exclude.
  * `exclude_deprecated`: a boolean to exclude deprecated metrics.
  * `exclude_root_namespace`: a list of root namespaces to exclude.
* `semconv_grouped_attributes`: Convenience function to group all attributes by their root namespace without any filtering options.
* `semconv_group_metrics_by_root_namespace`: Groups the metrics by their root namespace.
* `semconv_metrics($options)`: Extracts and processes semantic convention metrics based on provided options. $options is an object that can contain:
  * `exclude_stability`: a list of stability statuses to exclude.
  * `exclude_deprecated`: a boolean to exclude deprecated metrics.
  * `exclude_root_namespace`: a list of root namespaces to exclude.
* `semconv_metrics`: Convenience function to extract all metrics without any filtering options.
* `semconv_grouped_metrics($options)`: Groups the processed metrics by their root namespace based on provided options. $options is an object that can contain:
  * `exclude_stability`: a list of stability statuses to exclude.
  * `exclude_deprecated`: a boolean to exclude deprecated metrics.
  * `exclude_root_namespace`: a list of root namespaces to exclude.
* `semconv_grouped_metrics`: Convenience function to group all metrics by their root namespace without any filtering options.

## [0.6.0] - 2024-07-16

What's Changed

* Support for Hierarchical Weaver Config: We have added support for hierarchical configuration in Weaver.
This allows more flexible and powerful configuration management. For more details, please refer to the
documentation on [configuration file loading order and overriding rules](https://github.com/open-telemetry/weaver/blob/main/docs/weaver-config.md#configuration-file-loading-order-and-overriding-rules). by @lquerel in https://github.com/open-telemetry/weaver/pull/231
* Support for MiniJinja py_compat Extensions: This release includes support for MiniJinja py_compat
extensions, enhancing compatibility with Python syntax. For more information, see the [documentation](https://github.com/open-telemetry/weaver/blob/main/crates/weaver_forge/README.md#jinja-filters). by @lquerel
in https://github.com/open-telemetry/weaver/pull/239

## New Contributors

* @haidong made a first contribution in https://github.com/open-telemetry/weaver/pull/237

## [0.5.0] - 2024-07-02

What's Changed

* Add optional variant to requirement_level. by @MadVikingGod in https://github.com/open-telemetry/weaver/pull/199
* Add semconv_const filter to support semantic convention namespacing rules. by @lquerel in https://github.com/open-telemetry/weaver/pull/200
* Add display_name field. by @joaopgrassi in https://github.com/open-telemetry/weaver/pull/202
* Bump regex from 1.10.4 to 1.10.5 by @dependabot in https://github.com/open-telemetry/weaver/pull/205
* Bump clap from 4.5.6 to 4.5.7 by @dependabot in https://github.com/open-telemetry/weaver/pull/206
* New entry in developer guide to describe the process of adding new fields in the semantic convention registry by @lquerel in https://github.com/open-telemetry/weaver/pull/209
* Add Embed option for single attributes by @trisch-me in https://github.com/open-telemetry/weaver/pull/212
* Bump include_dir from 0.7.3 to 0.7.4 by @dependabot in https://github.com/open-telemetry/weaver/pull/213
* Add support for post-resolution policies by @lquerel in https://github.com/open-telemetry/weaver/pull/214
* split_id filter is singular by @bryannaegele in https://github.com/open-telemetry/weaver/pull/217
* Add Jinja whitespace control by @joaopgrassi in https://github.com/open-telemetry/weaver/pull/224

## New Contributors
* @MadVikingGod made their first contribution in https://github.com/open-telemetry/weaver/pull/199
* @joaopgrassi made their first contribution in https://github.com/open-telemetry/weaver/pull/202
* @trisch-me made their first contribution in https://github.com/open-telemetry/weaver/pull/212
* @bryannaegele made their first contribution in https://github.com/open-telemetry/weaver/pull/217

**Full Changelog**: https://github.com/open-telemetry/weaver/compare/v0.4.0...v0.5.0


## [0.4.0] - 2024-06-04

What's Changed

* First cut at a developer's guide to help onboarding users. by @jsuereth in https://github.com/open-telemetry/weaver/pull/166
* Detect and Process Policy Files into SemConv Registry + Generic Diagnostic Reporting by @lquerel in https://github.com/open-telemetry/weaver/pull/153
* Bump gix from 0.62.0 to 0.63.0 by @dependabot in https://github.com/open-telemetry/weaver/pull/170
* Update opentelemetry rust API by @lquerel in https://github.com/open-telemetry/weaver/pull/169
* Bump serde from 1.0.202 to 1.0.203 by @dependabot in https://github.com/open-telemetry/weaver/pull/176
* Support for loading templates from the file system or from an embedded representation in the app's binary. by @lquerel in https://github.com/open-telemetry/weaver/pull/171
* Add support for List of Array examples. by @jerbly in https://github.com/open-telemetry/weaver/pull/177
* Add distribution (binaries + installers) publishing workflows. by @jsuereth in https://github.com/open-telemetry/weaver/pull/179
* Generate JSON Schema for both Resolved Telemetry Schema and Resolved Registry by @lquerel in https://github.com/open-telemetry/weaver/pull/187
* Update README.md, fix Weaver checker link by @xrmx in https://github.com/open-telemetry/weaver/pull/191
* Support command line parameters to add an additional layer of configurability in the documentation/code generator. by @lquerel in https://github.com/open-telemetry/weaver/pull/195

## New Contributors
* @jerbly made their first contribution in https://github.com/open-telemetry/weaver/pull/177
* @xrmx made their first contribution in https://github.com/open-telemetry/weaver/pull/191

**Full Changelog**: https://github.com/open-telemetry/weaver/compare/v0.3.0...v0.4.0


## [0.3.0] - 2024-05-16

What's Changed

- Additional filters and tests by @lquerel in https://github.com/open-telemetry/weaver/pull/163
    - `instantiated_type`: Filters a type to return the instantiated type.
    - `enum_type`: Filters a type to return the enum type or an error if the type is not an enum.
    - `capitalize_first`: Capitalizes the first letter of a string.
    - `map_text` introduces a second parameter to define the default value if the name of the text map or the input are not found in the `text_maps` section (optional parameter).
    - `enum`: Tests if an attribute has an enum type.
    - `simple_type`: Tests if a type is a simple type (i.e.: string | string[] | int | int[] | double | double[] | boolean | boolean[]).
    - `template_type`: Tests if a type is a template type (i.e.: template[]).
    - `enum_type`: Tests if a type is an enum type.


**Full Changelog**: https://github.com/open-telemetry/weaver/compare/v0.2.0...v0.3.0

## [0.2.0] - 2024-04-26

Updates for Semantic Convention markdown generation, and beginnings of a suite of utilities for code generation.

What's Changed:

- Working rust codegen example by @lquerel in https://github.com/open-telemetry/weaver/pull/136
- Markdown snippet generation now uses weaver_forge templating by @jsuereth in https://github.com/open-telemetry/weaver/pull/141
- New Jinja filters and predicates for OTel by @lquerel in https://github.com/open-telemetry/weaver/pull/143
- `attribute_sort` filter to weaver_forge by @jsuereth in https://github.com/open-telemetry/weaver/pull/144
- Expanding collection of filters by @lquerel in https://github.com/open-telemetry/weaver/pull/162
- (chore) Removal of Old Tera Templates by @lquerel in https://github.com/open-telemetry/weaver/pull/145
- (fix) Expand id parsing by @jsuereth in https://github.com/open-telemetry/weaver/pull/152
- (fix) Update weaver to understand deprecated enum values. by @jsuereth in https://github.com/open-telemetry/weaver/pull/139

**Full Changelog**: https://github.com/open-telemetry/weaver/compare/v0.1.0...v0.2.0

## [0.1.0] - 2024-04-24

Initial release of OpenTelemetry weaver for usage in semantic-conventions repository.

This is a PREVIEW release, and stability guarantees are loose prior to 1.0.

What's Changed:

- The Weaver project, initially hosted by F5, has been moved to open-telemetry/weaver. The project's objectives have
been redefined into two main phases/focuses: 1) semconv support, 2) application telemetry support.
- A Jinja-compatible template engine and a snippet-based generator have been completed and tested to support the
semantic-convention repository. The template engine can be used for both documentation and code generation.
- A new policy engine (based on rego) has been added to the project to externalize the declaration of policies and to
enhance the management, evolution, and maintainability of semantic conventions and application telemetry schemas. It leverages a set of rules or policies to ensure the coherence and quality of these conventions and schemas over time.
- A lot of documentation has been added to the entire project to make it easier to consume and contribute.
- A code coverage process has been implemented with the initial goal of keeping the project above 70% coverage.
- A process for cleaning up APIs has been initiated in anticipation of publishing the crates on crates.io. The
weaver_semconv crate is the first to undergo this process.

## [unreleased]

### 🚀 Features

- *(registry)* Improve resolved schema and registry api usability.
- *(registry)* Introduce the concept of named registries
- *(stats)* Implement registry stats command
- *(resolve)* Implement registry resolve command
- *(template)* Add a more complex example generating markdown files per group prefix
- *(template)* Reimplement template generation based on minijinja + jaq (jq-like filters)
- *(cli)* Add quiet mode
- *(generator)* Add support for all group types
- *(generator)* Add jq-like filter support to make artifact generation more flexible
- *(generator)* Complete the weaver registry generate command.
- *(cli)* Add update-markdown sub-command and align sub-command args in the registry command.
- *(registry)* Improve unit test to check the generated markdown
- *(registry)* Add unit test to check the generated markdown
- *(registry)* Generate markdown from jinja2 templates
- *(template)* Generate markdown files describing a registry
- *(template)* Add template syntax configuration
- *(template)* Initialize template engine with a root directory to support include clause.
- *(template)* Expose template.set_file_name method to dynamically define the file name of the output.
- *(template)* Generate registry from templates
- *(resolve)* Improve error reporting
- *(resolve)* Fix typo
- *(resolve)* Implement `include` constraint
- *(resolve)* Check `any_of` constraints
- *(template)* Integrate with minininja
- *(template)* Start integration of the case converter
- *(template)* Replace tera with minijinja to improve error handling
- *(registry)* Refactor registry sub-commands.
- *(registry)* Add `weaver check registry` command
- *(resolver)* Simplify semantic convention registry resolution function

### 🐛 Bug Fixes

- *(resolution)* Adjust other unit tests to take into account the fix
- *(resolution)* Make resolution process easy to test in unit tests
- *(resolution)* Fix resolution order
- *(resolution)* Create minimal example reproducing the bug

### 📚 Documentation

- *(template)* Add documentation to describe the template engine.
- Describe crates layout and add README.md files for every crates in the workspace.
- Clean up README.md

### 🧪 Testing

- *(integration)* Create integration test to check parsing and resolution of the official semconv repo.

### ⚙️ Miscellaneous Tasks

- *(coverage)* Improve test coverage
- *(coverage)* Remove xtask and main command line from the code coverage
- *(coverage)* Apply `tarpaulin` coverage to the entire workspace
- *(install)* Add `cargo tarpaulin` in the list of tools to install
- *(build)* Trigger ci.yml workflow for all push and pull request
- *(coverage)* Add test code coverage with cargo tarpaulin
- *(clippy)* Add more clippy lints
- *(clippy)* Fix more clippy issues
- *(clippy)* Fix explicit_into_iter_loop clippy issue
- *(git)* Make the output dir invisible for git
- *(changelog)* Add git cliff configuration
- *(code)* Make error enums non-exhaustive
- *(code)* Implement #54
- *(code)* Fix str_to_string clippy lint issues
- *(code)* Implement #54 + new clippy lint rule
- *(build)* Fix doc lint issue
- *(build)* Fix GH action
- *(build)* Add xtask
- *(build)* Replace script/check_workspace with cargo xtask validate
- *(build)* Define lint rules globally from the cargo workspace
- *(build)* Clippy lint rules to remove unwrap and enforce must_use when needed
- *(build)* Fix clippy issues
- *(doc)* Update README.md to describe check and generate sub-commands
- *(build)* Fix clippy issue
- *(build)* Fix merge issue.
- *(build)* Update cargo lock
- *(compatibility)* Align attribute type and examples definitions
- *(compatibility)* Align requirement level definition
- *(compatibility)* Align stability definition
- *(compatibility)* Make resolved registry compatible with official registry syntax
- *(clippy)* Fix clippy lint issues
- *(error)* Improve compound error management
- *(ci)* Fix toolchain version issue
- *(ci)* Attempt to fix toolchain version issue
- *(build)* Fix ci workflow
- *(build)* Fix scripts path
- *(build)* Remove allowed-external-types.toml files from the Typos control.
- *(build)* Add control procedures for workspace and public API policies
- *(build)* Run build and test only with ubuntu target for now.
- *(build)* Remove macos target for the build (API rate limit reached, we need to figure out that later).
- Add cargo lock file.
- *(dep)* Bump dependency versions
- Migrate f5/otel-weaver repo to open-telemetry/weaver repo<|MERGE_RESOLUTION|>--- conflicted
+++ resolved
@@ -15,9 +15,7 @@
   * The changes related to the `deprecated` field (i.e., string → struct) also have a potential impact on certain
     templates that reference the `deprecated` field as containing text. These templates will need to be updated to use
     the `brief` field, which provides a textual explanation of the reasons for the deprecation.
-<<<<<<< HEAD
-* For issue [#569](Add include_stability config into semconv_grouped_attributes): `is_experimental` returns `true` by default. ([#570](https://github.com/open-telemetry/weaver/pull/570) by @jerbly).
-=======
+
 
 
 * Improvement of comment generation: removal of `<p>` tags that precede `@` Javadoc tags. 
@@ -25,7 +23,6 @@
 * For Issue [#564](https://github.com/open-telemetry/weaver/issues/564) - Require attributes and event fields to have stability: Added warnings for missing stability
   on: Attributes, Enum members in attributes, Event AnyValues, Enum members in AnyValues. ([#568](https://github.com/open-telemetry/weaver/pull/568) by @jerbly).
 * For issue [#569](Add include_stability config into semconv_grouped_attributes): `is_experimental` returns `true` by default. ([#570](https://github.com/open-telemetry/weaver/pull/570) by @jerbly). 
->>>>>>> 0b1027e8
 * Added an OTLP receiver to Weaver to prepare for the `weaver registry live-check` command. (see [#548](https://github.com/open-telemetry/weaver/pull/548) by @lquerel)
 * Add is_array filter and test for AttributeType. ([#540](https://github.com/open-telemetry/weaver/pull/540) by @arthurDiff).
 * Refactored CLI registry commands to remove some duplication. Resolving the registry with policy checks is common for
@@ -33,24 +30,17 @@
   * Added missing `after_resolution` policy checks to `generate` and `resolve` through the common code.
   * Removed the deprecated `--registry-git-sub-dir` option.
   * Fixed bug in `check` if `--skip-policies` was specified then it would not fail for any validation errors.
-<<<<<<< HEAD
-* Semantic Conventions Issue [#1513](https://github.com/open-telemetry/semantic-conventions/issues/1513) - Make span_kind required in yaml and break down multi-kind span definitions - ([#542](https://github.com/open-telemetry/weaver/pull/542) by @jerbly).
-  * Updated the EBNF and JSON schema to define `span_kind` as mandatory for `span` group types. Added a group validity check as a warning.
-* First iteration of the new command: `registry emit`. Emits a semantic convention registry as example spans to your OTLP receiver. This may be useful in testing/simulation scenarios. ([#549](https://github.com/open-telemetry/weaver/pull/549) by @jerbly)
-* For issue [#569](Add include_stability config into semconv_grouped_attributes): added `stable_only` boolean flag as a parameter for
-  `semconv_signal`, `semconv_grouped_attributes`, and other `semconv_*` JQ semconv helpers. When `stable_only` is set to `true`,
-  corresponding helper function returns stable conventions only. If the flag is not set or set to false, stability filtering does not apply.
-  It's recommended to use `stable_only` flag instead of `exclude_stability` parameter.
-  ([#588](https://github.com/open-telemetry/weaver/pull/588) by @lmolkova)
-
-=======
 * Semantic Conventions Issue [#1513](https://github.com/open-telemetry/semantic-conventions/issues/1513) - Make span_kind required in yaml and break down multi-kind span
   definitions - ([#542](https://github.com/open-telemetry/weaver/pull/542) by @jerbly).
   * Updated the EBNF and JSON schema to define `span_kind` as mandatory for `span` group types. Added a group validity
     check as a warning.
 * First iteration of the new command: `registry emit`. Emits a semantic convention registry as example spans to your
   OTLP receiver. This may be useful in testing/simulation scenarios. ([#549](https://github.com/open-telemetry/weaver/pull/549) by @jerbly)
->>>>>>> 0b1027e8
+* For issue [#569](Add include_stability config into semconv_grouped_attributes): added `stable_only` boolean flag as a parameter for
+  `semconv_signal`, `semconv_grouped_attributes`, and other `semconv_*` JQ semconv helpers. When `stable_only` is set to `true`,
+  corresponding helper function returns stable conventions only. If the flag is not set or set to false, stability filtering does not apply.
+  It's recommended to use `stable_only` flag instead of `exclude_stability` parameter.
+  ([#588](https://github.com/open-telemetry/weaver/pull/588) by @lmolkova)  
 
 ## [0.12.0] - 2024-12-09
 
