# Changelog

All notable changes to this project will be documented in this file.

## [Next] - YYYY-MM-DD

What's changed

<<<<<<< HEAD
* Add `escape_square_brackets` into `comment_formats` markdown configuration. ([#XXX](...) by lquerel).
=======
* Add `enforce_trailing_dots` into the `comment_formats` configuration. ([#XXX](...) by lquerel).
* Add support for `indent_type` in both the comment filter and the `comment_formats` configuration. ([#XXX](...) by lquerel).
* Add `regex_replace` filter to support replacing text using regex. ([#XXX](...) by lquerel).
>>>>>>> bc8e7ec9

## [0.9.2] - 2024-09-09

What's Changed

* Build X86 + ARM64 image ([#346](https://github.com/open-telemetry/weaver/pull/346) by jsuereth). The parameter
  `--platform=linux/x86_64` is no longer needed to run this image on MacOS.
* Update docker guide for home directory ([#356](https://github.com/open-telemetry/weaver/pull/356) by jsuereth).
* Fix clippy issues. ([#357](https://github.com/open-telemetry/weaver/pull/357) by jsuereth).
* Bump alpine from 3.20.2 to 3.20.3 (#360)
* Bump anyhow from 1.0.86 to 1.0.87 (#359)
* Bump serde from 1.0.209 to 1.0.210 (#358)
* Bump serde_json from 1.0.127 to 1.0.128 (#354)
* Bump clap from 4.5.16 to 4.5.17 (#351)
* Bump regorus from 0.2.3 to 0.2.4 (#350)
* Bump indexmap from 2.4.0 to 2.5.0 (#349)
* Bump minijinja-contrib from 2.1.2 to 2.2.0 (#347)
* Bump ratatui from 0.28.0 to 0.28.1 (#341)
* Bump flate2 from 1.0.32 to 1.0.33 (#342)
* Bump minijinja from 2.1.2 to 2.2.0 (#343)
* Bump serde from 1.0.208 to 1.0.209 (#344)
* Bump serde_json from 1.0.125 to 1.0.127 (#340)

## [0.9.1] - 2024-08-22

Fixes

* Warnings detected in the baseline registry are now ignored and non-fatal errors will not
  interrupt any command before it completes
  ([#337](https://github.com/open-telemetry/weaver/pull/337) by lquerel).

## [0.9.0] - 2024-08-19

What's Changed

* ([#309](https://github.com/open-telemetry/weaver/pull/309) by lquerel) Configurable Comment Filter to Support Multiple Programming Language Comment Formats.
  More details in [Weaver Force Doc](https://github.com/open-telemetry/weaver/blob/main/crates/weaver_forge/README.md)
  and [Weaver Configuration Doc](https://github.com/open-telemetry/weaver/blob/main/docs/weaver-config.md).
* ([#300](https://github.com/open-telemetry/weaver/pull/300) by lquerel) Validation for the examples attribute field.
* ([#322](https://github.com/open-telemetry/weaver/pull/322), [#312](https://github.com/open-telemetry/weaver/pull/312),
  [#319](https://github.com/open-telemetry/weaver/pull/319), [#318](https://github.com/open-telemetry/weaver/pull/318),
  [#312](https://github.com/open-telemetry/weaver/pull/312), [#304](https://github.com/open-telemetry/weaver/pull/304)
  by jsuereth) Many improvements have been made to the creation of the Weaver Docker image,
  which is now scoring an A on the Scout Docker image score.
    * Add Weaver docker image to dependabot tracking,
    * Add build attestations,
    * Stop using root user the docker image,
    * Use official docker action to build docker image,
    * Update docker to use release build.
* ([#311](https://github.com/open-telemetry/weaver/pull/311) by MSNev) Fix `unknown.com` test reference issue.
* ([#307](https://github.com/open-telemetry/weaver/pull/307) by lmolkova) Move semconv schema definition from build tools.
* ([#305](https://github.com/open-telemetry/weaver/pull/305) by lquerel) Detect root attribute name duplicates during the resolution process.
* ([#294](https://github.com/open-telemetry/weaver/pull/294) by lquerel) Add template-level parameters and file_name per template config.
* (#327) Bump `regorus` from 0.2.2 to 0.2.3.
* (#326, #317, #302) Bump `clap` from 4.5.13 to 4.5.16.
* (#325, #313) Bump `serde` from 1.0.205 to 1.0.208.
* (#324) Bump `alpine` from 3.18.3 to 3.20.2.
* (#323) Bump `rust` from 1.76.0-alpine3.18 to 1.78.0-alpine3.18.
* (#320, #315, #287) Bump `serde_json` from 1.0.122 to 1.0.125.
* (#316) Bump `indexmap` from 2.3.0 to 2.4.0.
* (#314, #308) Bump `markdown` from 1.0.0-alpha.18 to 1.0.0-alpha.20.
* (#310) Bump `ratatui`, `textarea` and `crossterm` version in lock-step.
* (#303, #299, #293) Bump `tui-textarea` from 0.5.2 to 0.6.1.
* (#298) Bump `ratatui` from 0.27.0 to 0.28.0.
* (#292) Bump `flate2` from 1.0.30 to 1.0.31.
* (#290) Bump `regex` from 1.10.5 to 1.10.6.
* (#286) Bump `crossterm` from 0.27.0 to 0.28.1.

## [0.8.0] - 2024-08-01

What's Changed

* (#257 by lquerel) Infrastructure to support backward-compatibility testing and, more generally, policies applied to multi-version registries.

```
weaver registry check \
--registry https://github.com/open-telemetry/semantic-conventions.git[model] \
--baseline-registry https://github.com/open-telemetry/semantic-conventions/archive/refs/tags/v1.26.0.zip[model] \
--policy compatibility_check.rego
```

* (#284 by MadVikingGod) The `--policy` flag now accepts directories.
* (#270 by @lquerel) Follow build tools’ case conversion rules. Numbers are no longer considered word splitters.
* (#276 by @jsuereth) Remove legacy way of writing templates for semconv.
* (#274 by @lquerel) Enhance error reporting for invalid JQ expressions.
* (#275 by @lquerel) The custom JQ filter semconv_grouped_metrics now sorts metrics by their metric_name (issue #268).
* (#256) Bump gix from 0.63.0 to 0.64.0.
* (#271) Bump jaq-parse from 1.0.2 to 1.0.3.
* (#272) Bump jaq-core from 1.5.0 to 1.5.1
* (#273) Bump toml from 0.8.16 to 0.8.17
* (#283) Bump minijinja from 2.1.0 to 2.1.1

## [0.7.0] - 2024-07-22

What's Changed

* Add support for new custom semconv JQ filters by @lquerel.
* Update Weaver Forge documentation and include a step-by-step guide for codegen authors by @lquerel.

The following new filters have been added to the Weaver Forge:

* `semconv_group_attributes_by_root_namespace`: Groups the attributes by their root namespace.
* `semconv_attributes($options)`: Extracts and processes semantic convention attributes based on provided options. $options is an object that can contain:
  * `exclude_stability`: a list of stability statuses to exclude.
  * `exclude_deprecated`: a boolean to exclude deprecated metrics.
  * `exclude_root_namespace`: a list of root namespaces to exclude.
* `semconv_attributes`: Convenience function to extract all attributes without any filtering options.
* `semconv_grouped_attributes($options)`: Groups the processed attributes by their root namespace based on provided options. $options is an object that can contain:
  * `exclude_stability`: a list of stability statuses to exclude.
  * `exclude_deprecated`: a boolean to exclude deprecated metrics.
  * `exclude_root_namespace`: a list of root namespaces to exclude.
* `semconv_grouped_attributes`: Convenience function to group all attributes by their root namespace without any filtering options.
* `semconv_group_metrics_by_root_namespace`: Groups the metrics by their root namespace.
* `semconv_metrics($options)`: Extracts and processes semantic convention metrics based on provided options. $options is an object that can contain:
  * `exclude_stability`: a list of stability statuses to exclude.
  * `exclude_deprecated`: a boolean to exclude deprecated metrics.
  * `exclude_root_namespace`: a list of root namespaces to exclude.
* `semconv_metrics`: Convenience function to extract all metrics without any filtering options.
* `semconv_grouped_metrics($options)`: Groups the processed metrics by their root namespace based on provided options. $options is an object that can contain:
  * `exclude_stability`: a list of stability statuses to exclude.
  * `exclude_deprecated`: a boolean to exclude deprecated metrics.
  * `exclude_root_namespace`: a list of root namespaces to exclude.
* `semconv_grouped_metrics`: Convenience function to group all metrics by their root namespace without any filtering options.

## [0.6.0] - 2024-07-16

What's Changed

* Support for Hierarchical Weaver Config: We have added support for hierarchical configuration in Weaver. 
This allows more flexible and powerful configuration management. For more details, please refer to the
documentation on [configuration file loading order and overriding rules](https://github.com/open-telemetry/weaver/blob/main/docs/weaver-config.md#configuration-file-loading-order-and-overriding-rules). by @lquerel in https://github.com/open-telemetry/weaver/pull/231
* Support for MiniJinja py_compat Extensions: This release includes support for MiniJinja py_compat
extensions, enhancing compatibility with Python syntax. For more information, see the [documentation](https://github.com/open-telemetry/weaver/blob/main/crates/weaver_forge/README.md#jinja-filters). by @lquerel
in https://github.com/open-telemetry/weaver/pull/239

## New Contributors

* @haidong made a first contribution in https://github.com/open-telemetry/weaver/pull/237

## [0.5.0] - 2024-07-02

What's Changed

* Add optional variant to requirement_level. by @MadVikingGod in https://github.com/open-telemetry/weaver/pull/199
* Add semconv_const filter to support semantic convention namespacing rules. by @lquerel in https://github.com/open-telemetry/weaver/pull/200
* Add display_name field. by @joaopgrassi in https://github.com/open-telemetry/weaver/pull/202
* Bump regex from 1.10.4 to 1.10.5 by @dependabot in https://github.com/open-telemetry/weaver/pull/205
* Bump clap from 4.5.6 to 4.5.7 by @dependabot in https://github.com/open-telemetry/weaver/pull/206
* New entry in developer guide to describe the process of adding new fields in the semantic convention registry by @lquerel in https://github.com/open-telemetry/weaver/pull/209
* Add Embed option for single attributes by @trisch-me in https://github.com/open-telemetry/weaver/pull/212
* Bump include_dir from 0.7.3 to 0.7.4 by @dependabot in https://github.com/open-telemetry/weaver/pull/213
* Add support for post-resolution policies by @lquerel in https://github.com/open-telemetry/weaver/pull/214
* split_id filter is singular by @bryannaegele in https://github.com/open-telemetry/weaver/pull/217
* Add Jinja whitespace control by @joaopgrassi in https://github.com/open-telemetry/weaver/pull/224

## New Contributors
* @MadVikingGod made their first contribution in https://github.com/open-telemetry/weaver/pull/199
* @joaopgrassi made their first contribution in https://github.com/open-telemetry/weaver/pull/202
* @trisch-me made their first contribution in https://github.com/open-telemetry/weaver/pull/212
* @bryannaegele made their first contribution in https://github.com/open-telemetry/weaver/pull/217

**Full Changelog**: https://github.com/open-telemetry/weaver/compare/v0.4.0...v0.5.0


## [0.4.0] - 2024-06-04

What's Changed

* First cut at a developer's guide to help onboarding users. by @jsuereth in https://github.com/open-telemetry/weaver/pull/166
* Detect and Process Policy Files into SemConv Registry + Generic Diagnostic Reporting by @lquerel in https://github.com/open-telemetry/weaver/pull/153
* Bump gix from 0.62.0 to 0.63.0 by @dependabot in https://github.com/open-telemetry/weaver/pull/170
* Update opentelemetry rust API by @lquerel in https://github.com/open-telemetry/weaver/pull/169
* Bump serde from 1.0.202 to 1.0.203 by @dependabot in https://github.com/open-telemetry/weaver/pull/176
* Support for loading templates from the file system or from an embedded representation in the app's binary. by @lquerel in https://github.com/open-telemetry/weaver/pull/171
* Add support for List of Array examples. by @jerbly in https://github.com/open-telemetry/weaver/pull/177
* Add distribution (binaries + installers) publishing workflows. by @jsuereth in https://github.com/open-telemetry/weaver/pull/179
* Generate JSON Schema for both Resolved Telemetry Schema and Resolved Registry by @lquerel in https://github.com/open-telemetry/weaver/pull/187
* Update README.md, fix Weaver checker link by @xrmx in https://github.com/open-telemetry/weaver/pull/191
* Support command line parameters to add an additional layer of configurability in the documentation/code generator. by @lquerel in https://github.com/open-telemetry/weaver/pull/195

## New Contributors
* @jerbly made their first contribution in https://github.com/open-telemetry/weaver/pull/177
* @xrmx made their first contribution in https://github.com/open-telemetry/weaver/pull/191

**Full Changelog**: https://github.com/open-telemetry/weaver/compare/v0.3.0...v0.4.0


## [0.3.0] - 2024-05-16

What's Changed

- Additional filters and tests by @lquerel in https://github.com/open-telemetry/weaver/pull/163
    - `instantiated_type`: Filters a type to return the instantiated type.
    - `enum_type`: Filters a type to return the enum type or an error if the type is not an enum.
    - `capitalize_first`: Capitalizes the first letter of a string.
    - `map_text` introduces a second parameter to define the default value if the name of the text map or the input are not found in the `text_maps` section (optional parameter).
    - `enum`: Tests if an attribute has an enum type.
    - `simple_type`: Tests if a type is a simple type (i.e.: string | string[] | int | int[] | double | double[] | boolean | boolean[]).
    - `template_type`: Tests if a type is a template type (i.e.: template[]).
    - `enum_type`: Tests if a type is an enum type.


**Full Changelog**: https://github.com/open-telemetry/weaver/compare/v0.2.0...v0.3.0

## [0.2.0] - 2024-04-26

Updates for Semantic Convention markdown generation, and beginnings of a suite of utilities for code generation.

What's Changed:

- Working rust codegen example by @lquerel in https://github.com/open-telemetry/weaver/pull/136
- Markdown snippet generation now uses weaver_forge templating by @jsuereth in https://github.com/open-telemetry/weaver/pull/141
- New Jinja filters and predicates for OTel by @lquerel in https://github.com/open-telemetry/weaver/pull/143
- `attribute_sort` filter to weaver_forge by @jsuereth in https://github.com/open-telemetry/weaver/pull/144
- Expanding collection of filters by @lquerel in https://github.com/open-telemetry/weaver/pull/162
- (chore) Removal of Old Tera Templates by @lquerel in https://github.com/open-telemetry/weaver/pull/145
- (fix) Expand id parsing by @jsuereth in https://github.com/open-telemetry/weaver/pull/152
- (fix) Update weaver to understand deprecated enum values. by @jsuereth in https://github.com/open-telemetry/weaver/pull/139

**Full Changelog**: https://github.com/open-telemetry/weaver/compare/v0.1.0...v0.2.0

## [0.1.0] - 2024-04-24

Initial release of OpenTelemetry weaver for usage in semantic-conventions repository.

This is a PREVIEW release, and stability guarantees are loose prior to 1.0.

What's Changed:

- The Weaver project, initially hosted by F5, has been moved to open-telemetry/weaver. The project's objectives have
been redefined into two main phases/focuses: 1) semconv support, 2) application telemetry support. 
- A Jinja-compatible template engine and a snippet-based generator have been completed and tested to support the
semantic-convention repository. The template engine can be used for both documentation and code generation.
- A new policy engine (based on rego) has been added to the project to externalize the declaration of policies and to
enhance the management, evolution, and maintainability of semantic conventions and application telemetry schemas. It leverages a set of rules or policies to ensure the coherence and quality of these conventions and schemas over time.
- A lot of documentation has been added to the entire project to make it easier to consume and contribute.
- A code coverage process has been implemented with the initial goal of keeping the project above 70% coverage.
- A process for cleaning up APIs has been initiated in anticipation of publishing the crates on crates.io. The
weaver_semconv crate is the first to undergo this process.

## [unreleased]

### 🚀 Features

- *(registry)* Improve resolved schema and registry api usability.
- *(registry)* Introduce the concept of named registries
- *(stats)* Implement registry stats command
- *(resolve)* Implement registry resolve command
- *(template)* Add a more complex example generating markdown files per group prefix
- *(template)* Reimplement template generation based on minijinja + jaq (jq-like filters)
- *(cli)* Add quiet mode
- *(generator)* Add support for all group types
- *(generator)* Add jq-like filter support to make artifact generation more flexible
- *(generator)* Complete the weaver registry generate command.
- *(cli)* Add update-markdown sub-command and align sub-command args in the registry command.
- *(registry)* Improve unit test to check the generated markdown
- *(registry)* Add unit test to check the generated markdown
- *(registry)* Generate markdown from jinja2 templates
- *(template)* Generate markdown files describing a registry
- *(template)* Add template syntax configuration
- *(template)* Initialize template engine with a root directory to support include clause.
- *(template)* Expose template.set_file_name method to dynamically define the file name of the output.
- *(template)* Generate registry from templates
- *(resolve)* Improve error reporting
- *(resolve)* Fix typo
- *(resolve)* Implement `include` constraint
- *(resolve)* Check `any_of` constraints
- *(template)* Integrate with minininja
- *(template)* Start integration of the case converter
- *(template)* Replace tera with minijinja to improve error handling
- *(registry)* Refactor registry sub-commands.
- *(registry)* Add `weaver check registry` command
- *(resolver)* Simplify semantic convention registry resolution function

### 🐛 Bug Fixes

- *(resolution)* Adjust other unit tests to take into account the fix
- *(resolution)* Make resolution process easy to test in unit tests
- *(resolution)* Fix resolution order
- *(resolution)* Create minimal example reproducing the bug

### 📚 Documentation

- *(template)* Add documentation to describe the template engine.
- Describe crates layout and add README.md files for every crates in the workspace.
- Clean up README.md

### 🧪 Testing

- *(integration)* Create integration test to check parsing and resolution of the official semconv repo.

### ⚙️ Miscellaneous Tasks

- *(coverage)* Improve test coverage
- *(coverage)* Remove xtask and main command line from the code coverage
- *(coverage)* Apply `tarpaulin` coverage to the entire workspace
- *(install)* Add `cargo tarpaulin` in the list of tools to install
- *(build)* Trigger ci.yml workflow for all push and pull request
- *(coverage)* Add test code coverage with cargo tarpaulin
- *(clippy)* Add more clippy lints
- *(clippy)* Fix more clippy issues
- *(clippy)* Fix explicit_into_iter_loop clippy issue
- *(git)* Make the output dir invisible for git
- *(changelog)* Add git cliff configuration
- *(code)* Make error enums non-exhaustive
- *(code)* Implement #54
- *(code)* Fix str_to_string clippy lint issues
- *(code)* Implement #54 + new clippy lint rule
- *(build)* Fix doc lint issue
- *(build)* Fix GH action
- *(build)* Add xtask
- *(build)* Replace script/check_workspace with cargo xtask validate
- *(build)* Define lint rules globally from the cargo workspace
- *(build)* Clippy lint rules to remove unwrap and enforce must_use when needed
- *(build)* Fix clippy issues
- *(doc)* Update README.md to describe check and generate sub-commands
- *(build)* Fix clippy issue
- *(build)* Fix merge issue.
- *(build)* Update cargo lock
- *(compatibility)* Align attribute type and examples definitions
- *(compatibility)* Align requirement level definition
- *(compatibility)* Align stability definition
- *(compatibility)* Make resolved registry compatible with official registry syntax
- *(clippy)* Fix clippy lint issues
- *(error)* Improve compound error management
- *(ci)* Fix toolchain version issue
- *(ci)* Attempt to fix toolchain version issue
- *(build)* Fix ci workflow
- *(build)* Fix scripts path
- *(build)* Remove allowed-external-types.toml files from the Typos control.
- *(build)* Add control procedures for workspace and public API policies
- *(build)* Run build and test only with ubuntu target for now.
- *(build)* Remove macos target for the build (API rate limit reached, we need to figure out that later).
- Add cargo lock file.
- *(dep)* Bump dependency versions
- Migrate f5/otel-weaver repo to open-telemetry/weaver repo<|MERGE_RESOLUTION|>--- conflicted
+++ resolved
@@ -6,13 +6,10 @@
 
 What's changed
 
-<<<<<<< HEAD
 * Add `escape_square_brackets` into `comment_formats` markdown configuration. ([#XXX](...) by lquerel).
-=======
 * Add `enforce_trailing_dots` into the `comment_formats` configuration. ([#XXX](...) by lquerel).
 * Add support for `indent_type` in both the comment filter and the `comment_formats` configuration. ([#XXX](...) by lquerel).
 * Add `regex_replace` filter to support replacing text using regex. ([#XXX](...) by lquerel).
->>>>>>> bc8e7ec9
 
 ## [0.9.2] - 2024-09-09
 
