# Changelog

All notable changes to this project will be documented in this file.

<<<<<<< HEAD
## [TBD] - TBD

What's changed

* Add support for annotations on attributes and groups. ([#645](https://github.com/open-telemetry/weaver/pull/645) by @lquerel).
=======
* 💥 BREAKING CHANGE 💥 - Upgrade to version 0.4.0 of regorus [requires all v0 policies to be modified](https://github.com/microsoft/regorus/pull/373). Policy upgrade instructions [here](https://www.openpolicyagent.org/docs/latest/v0-upgrade/#upgrading-rego) may help. ([#651](https://github.com/open-telemetry/weaver/pull/651) by @jerbly). 
>>>>>>> 38ab2274

## [0.13.2] - 2025-02-13

What's changed

* Add a `note` field to all deprecated variants and generate a formatted value when
  not provided in the semconv files. ([#602](https://github.com/open-telemetry/weaver/pull/602) by @lquerel).

## [0.13.1] - 2025-02-12

What's changed

* For issue [#596](https://github.com/open-telemetry/weaver/issues/596) - Fix the Jinja deprecated test to accept the
  new deprecated format. ([#597](https://github.com/open-telemetry/weaver/pull/597) by @lquerel).

## [0.13.0] - 2025-02-07

What's changed

* **Breaking Change**: Introduced a new `weaver registry diff` command to generate a diff report between two versions of
  the semantic convention registry. This PR introduces a breaking change in the semantic conventions schema. While the
  text-based `deprecated` field is still supported for compatibility reasons, future semantic conventions should use the
  new `deprecated` structured format. ([#400](https://github.com/open-telemetry/weaver/pull/400/) by @lquerel).
  * The `deprecated` field is now a structured field defining the precise reason for deprecation. The semantic
    conventions must be updated to adopt this new format.
  * The changes related to the `deprecated` field (i.e., string → struct) also have a potential impact on certain
    templates that reference the `deprecated` field as containing text. These templates will need to be updated to use
    the `brief` field, which provides a textual explanation of the reasons for the deprecation.



* Improvement of comment generation: removal of `<p>` tags that precede `@` Javadoc tags. 
  ([#574](https://github.com/open-telemetry/weaver/pull/574) by @trask).
* For Issue [#564](https://github.com/open-telemetry/weaver/issues/564) - Require attributes and event fields to have stability: Added warnings for missing stability
  on: Attributes, Enum members in attributes, Event AnyValues, Enum members in AnyValues. ([#568](https://github.com/open-telemetry/weaver/pull/568) by @jerbly).
* For issue [#569](Add include_stability config into semconv_grouped_attributes): `is_experimental` returns `true` by default. ([#570](https://github.com/open-telemetry/weaver/pull/570) by @jerbly). 
* Added an OTLP receiver to Weaver to prepare for the `weaver registry live-check` command. (see [#548](https://github.com/open-telemetry/weaver/pull/548) by @lquerel)
* Add is_array filter and test for AttributeType. ([#540](https://github.com/open-telemetry/weaver/pull/540) by @arthurDiff).
* Refactored CLI registry commands to remove some duplication. Resolving the registry with policy checks is common for
  `generate`, `resolve` and `check`. ([#536](https://github.com/open-telemetry/weaver/pull/536) by @jerbly).
  * Added missing `after_resolution` policy checks to `generate` and `resolve` through the common code.
  * Removed the deprecated `--registry-git-sub-dir` option.
  * Fixed bug in `check` if `--skip-policies` was specified then it would not fail for any validation errors.
* Semantic Conventions Issue [#1513](https://github.com/open-telemetry/semantic-conventions/issues/1513) - Make span_kind required in yaml and break down multi-kind span
  definitions - ([#542](https://github.com/open-telemetry/weaver/pull/542) by @jerbly).
  * Updated the EBNF and JSON schema to define `span_kind` as mandatory for `span` group types. Added a group validity
    check as a warning.
* First iteration of the new command: `registry emit`. Emits a semantic convention registry as example spans to your
  OTLP receiver. This may be useful in testing/simulation scenarios. ([#549](https://github.com/open-telemetry/weaver/pull/549) by @jerbly)
* For issue [#569](Add include_stability config into semconv_grouped_attributes): added `stable_only` boolean flag as a parameter for
  `semconv_signal`, `semconv_grouped_attributes`, and other `semconv_*` JQ semconv helpers. When `stable_only` is set to `true`,
  corresponding helper function returns stable conventions only. If the flag is not set or set to false, stability filtering does not apply.
  It's recommended to use `stable_only` flag instead of `exclude_stability` parameter.
  ([#588](https://github.com/open-telemetry/weaver/pull/588) by @lmolkova)  

## [0.12.0] - 2024-12-09

What's changed

* Issue [#502](https://github.com/open-telemetry/weaver/issues/502) - Support stability definitions from [OTEP 232](https://github.com/open-telemetry/oteps/blob/main/text/0232-maturity-of-otel.md) - ([#504](https://github.com/open-telemetry/weaver/pull/504) by @jerbly).
  * Stability enum now has these variants: `stable`, `development`, `deprecated`, `alpha`, `beta`, `release_candidate`
  * `unmaintained` is not supported yet.
  * `experimental` is still accepted when parsing but aliased to `development`.
  * The minijinja test, `experimental`, now returns true for any variant other than `stable`.
  * EBNF and JSON schema updated to define the new enum without the `experimental` variant.
* Issue [#301](https://github.com/open-telemetry/weaver/issues/301) - Warn against usage of `allow_custom_values`. ([#514](https://github.com/open-telemetry/weaver/pull/514) by @jerbly).
* Fixed rego typos, attrigute and deprecaded ([#517](https://github.com/open-telemetry/weaver/pull/517) by @jerbly).
* Create better HTML comment parser - Allow more semconv snippet headers ([#512](https://github.com/open-telemetry/weaver/pull/512) by @jsuereth).
* Add javadoc <p> tag after lists ([#511](https://github.com/open-telemetry/weaver/pull/511) @trask).
* Javadoc <p> tags should only precede paragraphs ([#510](https://github.com/open-telemetry/weaver/pull/510) by @trask).
* More consistent newline behavior ([#509](https://github.com/open-telemetry/weaver/pull/509) by @trask).
* Add test cases to cover a paragraph after a list ([#508](https://github.com/open-telemetry/weaver/pull/508) by @trask).

Important note: Our CI/CD pipeline has been updated to use Rust cross-compilation, significantly speeding up the ARM
target (see [#506](https://github.com/open-telemetry/weaver/pull/506, thanks to @bernot-dev). If you encounter any
issues on ARM, please let us know as soon as possible. Thank you!

## [0.11.0] - 2024-12-05

What's changed

* Detect duplicate group ids, group names, and metric names. ([#382](https://github.com/open-telemetry/weaver/pull/382) by lquerel).
* Add support for Maps `map[]` to the definition of an `AnyValue`. ([#396](https://github.com/open-telemetry/weaver/pull/396) by @MSNev).
* Update semconv schema, syntax doc and validity check to correctly define `stability` as optional for attribute groups. ([#467](https://github.com/open-telemetry/weaver/pull/467) by @jerbly).
* Fix issue [#405](https://github.com/open-telemetry/weaver/issues/405) - Updated the EBNF and JSON schema to define the `extends` or `attributes` requirement mandatory for all group types except `metric` and `event`. Added a group validity check as a warning. ([#494](https://github.com/open-telemetry/weaver/pull/494) by @jerbly).
* Allow adding a description when using opt_in requirement level ([#392](https://github.com/open-telemetry/weaver/pull/392) by @joaopgrassi)
* Add warning that issues when using prefix on groups ([#407](https://github.com/open-telemetry/weaver/pull/407) by @jsuereth)
* Update comment filter to remove trailing spaces ([#453](https://github.com/open-telemetry/weaver/pull/453) by @jsuereth)
* Metrics and Events don't require attributes ([#494](https://github.com/open-telemetry/weaver/pull/494) by @jerbly)
* Added an option to follow symbolic links when loading the registry in various parts of the codebase. ([#468](https://github.com/open-telemetry/weaver/pull/468) by @leo6leo)
* Provide max line-length in comment filter. ([#454](https://github.com/open-telemetry/weaver/pull/454) by @jsuereth)

## [0.10.0] - 2024-09-23

What's changed

* Add support log based `event` definitions with a `body` of new `AnyValue` type. ([#297](https://github.com/open-telemetry/weaver/pull/297) by @MSNev).
* Add `escape_square_brackets` into `comment_formats` markdown configuration. ([#379](https://github.com/open-telemetry/weaver/pull/379) by @lquerel).
* Add `enforce_trailing_dots` into the `comment_formats` configuration. ([#378](https://github.com/open-telemetry/weaver/pull/378) by @lquerel).
* Add support for `indent_type` in both the comment filter and the `comment_formats` configuration. ([#377](https://github.com/open-telemetry/weaver/pull/377) by @lquerel).
* Add `regex_replace` filter to support replacing text using regex. ([#380](https://github.com/open-telemetry/weaver/pull/380) by @lquerel).
* Bump opentelemetry_sdk from 0.24.1 to 0.25.0 (#369)
* Bump opentelemetry-stdout from 0.5.0 to 0.25.0 (#368)
* Bump anyhow from 1.0.88 to 1.0.89 (#370)
* Bump regorus from 0.2.4 to 0.2.5 (#375)
* Bump minijinja-contrib from 2.2.0 to 2.3.1 (#376)
* Bump minijinja from 2.2.0 to 2.3.1 (#371)
* Bump globset from 0.4.14 to 0.4.15 (#366)

## [0.9.2] - 2024-09-09

What's Changed

* Build X86 + ARM64 image ([#346](https://github.com/open-telemetry/weaver/pull/346) by jsuereth). The parameter
  `--platform=linux/x86_64` is no longer needed to run this image on MacOS.
* Update docker guide for home directory ([#356](https://github.com/open-telemetry/weaver/pull/356) by jsuereth).
* Fix clippy issues. ([#357](https://github.com/open-telemetry/weaver/pull/357) by jsuereth).
* Bump alpine from 3.20.2 to 3.20.3 (#360)
* Bump anyhow from 1.0.86 to 1.0.87 (#359)
* Bump serde from 1.0.209 to 1.0.210 (#358)
* Bump serde_json from 1.0.127 to 1.0.128 (#354)
* Bump clap from 4.5.16 to 4.5.17 (#351)
* Bump regorus from 0.2.3 to 0.2.4 (#350)
* Bump indexmap from 2.4.0 to 2.5.0 (#349)
* Bump minijinja-contrib from 2.1.2 to 2.2.0 (#347)
* Bump ratatui from 0.28.0 to 0.28.1 (#341)
* Bump flate2 from 1.0.32 to 1.0.33 (#342)
* Bump minijinja from 2.1.2 to 2.2.0 (#343)
* Bump serde from 1.0.208 to 1.0.209 (#344)
* Bump serde_json from 1.0.125 to 1.0.127 (#340)

## [0.9.1] - 2024-08-22

Fixes

* Warnings detected in the baseline registry are now ignored and non-fatal errors will not
  interrupt any command before it completes
  ([#337](https://github.com/open-telemetry/weaver/pull/337) by lquerel).

## [0.9.0] - 2024-08-19

What's Changed

* ([#309](https://github.com/open-telemetry/weaver/pull/309) by lquerel) Configurable Comment Filter to Support Multiple Programming Language Comment Formats.
  More details in [Weaver Force Doc](https://github.com/open-telemetry/weaver/blob/main/crates/weaver_forge/README.md)
  and [Weaver Configuration Doc](https://github.com/open-telemetry/weaver/blob/main/docs/weaver-config.md).
* ([#300](https://github.com/open-telemetry/weaver/pull/300) by lquerel) Validation for the examples attribute field.
* ([#322](https://github.com/open-telemetry/weaver/pull/322), [#312](https://github.com/open-telemetry/weaver/pull/312),
  [#319](https://github.com/open-telemetry/weaver/pull/319), [#318](https://github.com/open-telemetry/weaver/pull/318),
  [#312](https://github.com/open-telemetry/weaver/pull/312), [#304](https://github.com/open-telemetry/weaver/pull/304)
  by jsuereth) Many improvements have been made to the creation of the Weaver Docker image,
  which is now scoring an A on the Scout Docker image score.
    * Add Weaver docker image to dependabot tracking,
    * Add build attestations,
    * Stop using root user the docker image,
    * Use official docker action to build docker image,
    * Update docker to use release build.
* ([#311](https://github.com/open-telemetry/weaver/pull/311) by MSNev) Fix `unknown.com` test reference issue.
* ([#307](https://github.com/open-telemetry/weaver/pull/307) by lmolkova) Move semconv schema definition from build tools.
* ([#305](https://github.com/open-telemetry/weaver/pull/305) by lquerel) Detect root attribute name duplicates during the resolution process.
* ([#294](https://github.com/open-telemetry/weaver/pull/294) by lquerel) Add template-level parameters and file_name per template config.
* (#327) Bump `regorus` from 0.2.2 to 0.2.3.
* (#326, #317, #302) Bump `clap` from 4.5.13 to 4.5.16.
* (#325, #313) Bump `serde` from 1.0.205 to 1.0.208.
* (#324) Bump `alpine` from 3.18.3 to 3.20.2.
* (#323) Bump `rust` from 1.76.0-alpine3.18 to 1.78.0-alpine3.18.
* (#320, #315, #287) Bump `serde_json` from 1.0.122 to 1.0.125.
* (#316) Bump `indexmap` from 2.3.0 to 2.4.0.
* (#314, #308) Bump `markdown` from 1.0.0-alpha.18 to 1.0.0-alpha.20.
* (#310) Bump `ratatui`, `textarea` and `crossterm` version in lock-step.
* (#303, #299, #293) Bump `tui-textarea` from 0.5.2 to 0.6.1.
* (#298) Bump `ratatui` from 0.27.0 to 0.28.0.
* (#292) Bump `flate2` from 1.0.30 to 1.0.31.
* (#290) Bump `regex` from 1.10.5 to 1.10.6.
* (#286) Bump `crossterm` from 0.27.0 to 0.28.1.

## [0.8.0] - 2024-08-01

What's Changed

* (#257 by lquerel) Infrastructure to support backward-compatibility testing and, more generally, policies applied to multi-version registries.

```
weaver registry check \
--registry https://github.com/open-telemetry/semantic-conventions.git[model] \
--baseline-registry https://github.com/open-telemetry/semantic-conventions/archive/refs/tags/v1.26.0.zip[model] \
--policy compatibility_check.rego
```

* (#284 by MadVikingGod) The `--policy` flag now accepts directories.
* (#270 by @lquerel) Follow build tools’ case conversion rules. Numbers are no longer considered word splitters.
* (#276 by @jsuereth) Remove legacy way of writing templates for semconv.
* (#274 by @lquerel) Enhance error reporting for invalid JQ expressions.
* (#275 by @lquerel) The custom JQ filter semconv_grouped_metrics now sorts metrics by their metric_name (issue #268).
* (#256) Bump gix from 0.63.0 to 0.64.0.
* (#271) Bump jaq-parse from 1.0.2 to 1.0.3.
* (#272) Bump jaq-core from 1.5.0 to 1.5.1
* (#273) Bump toml from 0.8.16 to 0.8.17
* (#283) Bump minijinja from 2.1.0 to 2.1.1

## [0.7.0] - 2024-07-22

What's Changed

* Add support for new custom semconv JQ filters by @lquerel.
* Update Weaver Forge documentation and include a step-by-step guide for codegen authors by @lquerel.

The following new filters have been added to the Weaver Forge:

* `semconv_group_attributes_by_root_namespace`: Groups the attributes by their root namespace.
* `semconv_attributes($options)`: Extracts and processes semantic convention attributes based on provided options. $options is an object that can contain:
  * `exclude_stability`: a list of stability levels to exclude.
  * `exclude_deprecated`: a boolean to exclude deprecated metrics.
  * `exclude_root_namespace`: a list of root namespaces to exclude.
* `semconv_attributes`: Convenience function to extract all attributes without any filtering options.
* `semconv_grouped_attributes($options)`: Groups the processed attributes by their root namespace based on provided options. $options is an object that can contain:
  * `exclude_stability`: a list of stability statuses to exclude.
  * `exclude_deprecated`: a boolean to exclude deprecated metrics.
  * `exclude_root_namespace`: a list of root namespaces to exclude.
* `semconv_grouped_attributes`: Convenience function to group all attributes by their root namespace without any filtering options.
* `semconv_group_metrics_by_root_namespace`: Groups the metrics by their root namespace.
* `semconv_metrics($options)`: Extracts and processes semantic convention metrics based on provided options. $options is an object that can contain:
  * `exclude_stability`: a list of stability statuses to exclude.
  * `exclude_deprecated`: a boolean to exclude deprecated metrics.
  * `exclude_root_namespace`: a list of root namespaces to exclude.
* `semconv_metrics`: Convenience function to extract all metrics without any filtering options.
* `semconv_grouped_metrics($options)`: Groups the processed metrics by their root namespace based on provided options. $options is an object that can contain:
  * `exclude_stability`: a list of stability statuses to exclude.
  * `exclude_deprecated`: a boolean to exclude deprecated metrics.
  * `exclude_root_namespace`: a list of root namespaces to exclude.
* `semconv_grouped_metrics`: Convenience function to group all metrics by their root namespace without any filtering options.

## [0.6.0] - 2024-07-16

What's Changed

* Support for Hierarchical Weaver Config: We have added support for hierarchical configuration in Weaver.
This allows more flexible and powerful configuration management. For more details, please refer to the
documentation on [configuration file loading order and overriding rules](https://github.com/open-telemetry/weaver/blob/main/docs/weaver-config.md#configuration-file-loading-order-and-overriding-rules). by @lquerel in https://github.com/open-telemetry/weaver/pull/231
* Support for MiniJinja py_compat Extensions: This release includes support for MiniJinja py_compat
extensions, enhancing compatibility with Python syntax. For more information, see the [documentation](https://github.com/open-telemetry/weaver/blob/main/crates/weaver_forge/README.md#jinja-filters). by @lquerel
in https://github.com/open-telemetry/weaver/pull/239

## New Contributors

* @haidong made a first contribution in https://github.com/open-telemetry/weaver/pull/237

## [0.5.0] - 2024-07-02

What's Changed

* Add optional variant to requirement_level. by @MadVikingGod in https://github.com/open-telemetry/weaver/pull/199
* Add semconv_const filter to support semantic convention namespacing rules. by @lquerel in https://github.com/open-telemetry/weaver/pull/200
* Add display_name field. by @joaopgrassi in https://github.com/open-telemetry/weaver/pull/202
* Bump regex from 1.10.4 to 1.10.5 by @dependabot in https://github.com/open-telemetry/weaver/pull/205
* Bump clap from 4.5.6 to 4.5.7 by @dependabot in https://github.com/open-telemetry/weaver/pull/206
* New entry in developer guide to describe the process of adding new fields in the semantic convention registry by @lquerel in https://github.com/open-telemetry/weaver/pull/209
* Add Embed option for single attributes by @trisch-me in https://github.com/open-telemetry/weaver/pull/212
* Bump include_dir from 0.7.3 to 0.7.4 by @dependabot in https://github.com/open-telemetry/weaver/pull/213
* Add support for post-resolution policies by @lquerel in https://github.com/open-telemetry/weaver/pull/214
* split_id filter is singular by @bryannaegele in https://github.com/open-telemetry/weaver/pull/217
* Add Jinja whitespace control by @joaopgrassi in https://github.com/open-telemetry/weaver/pull/224

## New Contributors
* @MadVikingGod made their first contribution in https://github.com/open-telemetry/weaver/pull/199
* @joaopgrassi made their first contribution in https://github.com/open-telemetry/weaver/pull/202
* @trisch-me made their first contribution in https://github.com/open-telemetry/weaver/pull/212
* @bryannaegele made their first contribution in https://github.com/open-telemetry/weaver/pull/217

**Full Changelog**: https://github.com/open-telemetry/weaver/compare/v0.4.0...v0.5.0


## [0.4.0] - 2024-06-04

What's Changed

* First cut at a developer's guide to help onboarding users. by @jsuereth in https://github.com/open-telemetry/weaver/pull/166
* Detect and Process Policy Files into SemConv Registry + Generic Diagnostic Reporting by @lquerel in https://github.com/open-telemetry/weaver/pull/153
* Bump gix from 0.62.0 to 0.63.0 by @dependabot in https://github.com/open-telemetry/weaver/pull/170
* Update opentelemetry rust API by @lquerel in https://github.com/open-telemetry/weaver/pull/169
* Bump serde from 1.0.202 to 1.0.203 by @dependabot in https://github.com/open-telemetry/weaver/pull/176
* Support for loading templates from the file system or from an embedded representation in the app's binary. by @lquerel in https://github.com/open-telemetry/weaver/pull/171
* Add support for List of Array examples. by @jerbly in https://github.com/open-telemetry/weaver/pull/177
* Add distribution (binaries + installers) publishing workflows. by @jsuereth in https://github.com/open-telemetry/weaver/pull/179
* Generate JSON Schema for both Resolved Telemetry Schema and Resolved Registry by @lquerel in https://github.com/open-telemetry/weaver/pull/187
* Update README.md, fix Weaver checker link by @xrmx in https://github.com/open-telemetry/weaver/pull/191
* Support command line parameters to add an additional layer of configurability in the documentation/code generator. by @lquerel in https://github.com/open-telemetry/weaver/pull/195

## New Contributors
* @jerbly made their first contribution in https://github.com/open-telemetry/weaver/pull/177
* @xrmx made their first contribution in https://github.com/open-telemetry/weaver/pull/191

**Full Changelog**: https://github.com/open-telemetry/weaver/compare/v0.3.0...v0.4.0


## [0.3.0] - 2024-05-16

What's Changed

- Additional filters and tests by @lquerel in https://github.com/open-telemetry/weaver/pull/163
    - `instantiated_type`: Filters a type to return the instantiated type.
    - `enum_type`: Filters a type to return the enum type or an error if the type is not an enum.
    - `capitalize_first`: Capitalizes the first letter of a string.
    - `map_text` introduces a second parameter to define the default value if the name of the text map or the input are not found in the `text_maps` section (optional parameter).
    - `enum`: Tests if an attribute has an enum type.
    - `simple_type`: Tests if a type is a simple type (i.e.: string | string[] | int | int[] | double | double[] | boolean | boolean[]).
    - `template_type`: Tests if a type is a template type (i.e.: template[]).
    - `enum_type`: Tests if a type is an enum type.


**Full Changelog**: https://github.com/open-telemetry/weaver/compare/v0.2.0...v0.3.0

## [0.2.0] - 2024-04-26

Updates for Semantic Convention markdown generation, and beginnings of a suite of utilities for code generation.

What's Changed:

- Working rust codegen example by @lquerel in https://github.com/open-telemetry/weaver/pull/136
- Markdown snippet generation now uses weaver_forge templating by @jsuereth in https://github.com/open-telemetry/weaver/pull/141
- New Jinja filters and predicates for OTel by @lquerel in https://github.com/open-telemetry/weaver/pull/143
- `attribute_sort` filter to weaver_forge by @jsuereth in https://github.com/open-telemetry/weaver/pull/144
- Expanding collection of filters by @lquerel in https://github.com/open-telemetry/weaver/pull/162
- (chore) Removal of Old Tera Templates by @lquerel in https://github.com/open-telemetry/weaver/pull/145
- (fix) Expand id parsing by @jsuereth in https://github.com/open-telemetry/weaver/pull/152
- (fix) Update weaver to understand deprecated enum values. by @jsuereth in https://github.com/open-telemetry/weaver/pull/139

**Full Changelog**: https://github.com/open-telemetry/weaver/compare/v0.1.0...v0.2.0

## [0.1.0] - 2024-04-24

Initial release of OpenTelemetry weaver for usage in semantic-conventions repository.

This is a PREVIEW release, and stability guarantees are loose prior to 1.0.

What's Changed:

- The Weaver project, initially hosted by F5, has been moved to open-telemetry/weaver. The project's objectives have
been redefined into two main phases/focuses: 1) semconv support, 2) application telemetry support.
- A Jinja-compatible template engine and a snippet-based generator have been completed and tested to support the
semantic-convention repository. The template engine can be used for both documentation and code generation.
- A new policy engine (based on rego) has been added to the project to externalize the declaration of policies and to
enhance the management, evolution, and maintainability of semantic conventions and application telemetry schemas. It leverages a set of rules or policies to ensure the coherence and quality of these conventions and schemas over time.
- A lot of documentation has been added to the entire project to make it easier to consume and contribute.
- A code coverage process has been implemented with the initial goal of keeping the project above 70% coverage.
- A process for cleaning up APIs has been initiated in anticipation of publishing the crates on crates.io. The
weaver_semconv crate is the first to undergo this process.

## [unreleased]

### 🚀 Features

- *(registry)* Improve resolved schema and registry api usability.
- *(registry)* Introduce the concept of named registries
- *(stats)* Implement registry stats command
- *(resolve)* Implement registry resolve command
- *(template)* Add a more complex example generating markdown files per group prefix
- *(template)* Reimplement template generation based on minijinja + jaq (jq-like filters)
- *(cli)* Add quiet mode
- *(generator)* Add support for all group types
- *(generator)* Add jq-like filter support to make artifact generation more flexible
- *(generator)* Complete the weaver registry generate command.
- *(cli)* Add update-markdown sub-command and align sub-command args in the registry command.
- *(registry)* Improve unit test to check the generated markdown
- *(registry)* Add unit test to check the generated markdown
- *(registry)* Generate markdown from jinja2 templates
- *(template)* Generate markdown files describing a registry
- *(template)* Add template syntax configuration
- *(template)* Initialize template engine with a root directory to support include clause.
- *(template)* Expose template.set_file_name method to dynamically define the file name of the output.
- *(template)* Generate registry from templates
- *(resolve)* Improve error reporting
- *(resolve)* Fix typo
- *(resolve)* Implement `include` constraint
- *(resolve)* Check `any_of` constraints
- *(template)* Integrate with minininja
- *(template)* Start integration of the case converter
- *(template)* Replace tera with minijinja to improve error handling
- *(registry)* Refactor registry sub-commands.
- *(registry)* Add `weaver check registry` command
- *(resolver)* Simplify semantic convention registry resolution function

### 🐛 Bug Fixes

- *(resolution)* Adjust other unit tests to take into account the fix
- *(resolution)* Make resolution process easy to test in unit tests
- *(resolution)* Fix resolution order
- *(resolution)* Create minimal example reproducing the bug

### 📚 Documentation

- *(template)* Add documentation to describe the template engine.
- Describe crates layout and add README.md files for every crates in the workspace.
- Clean up README.md

### 🧪 Testing

- *(integration)* Create integration test to check parsing and resolution of the official semconv repo.

### ⚙️ Miscellaneous Tasks

- *(coverage)* Improve test coverage
- *(coverage)* Remove xtask and main command line from the code coverage
- *(coverage)* Apply `tarpaulin` coverage to the entire workspace
- *(install)* Add `cargo tarpaulin` in the list of tools to install
- *(build)* Trigger ci.yml workflow for all push and pull request
- *(coverage)* Add test code coverage with cargo tarpaulin
- *(clippy)* Add more clippy lints
- *(clippy)* Fix more clippy issues
- *(clippy)* Fix explicit_into_iter_loop clippy issue
- *(git)* Make the output dir invisible for git
- *(changelog)* Add git cliff configuration
- *(code)* Make error enums non-exhaustive
- *(code)* Implement #54
- *(code)* Fix str_to_string clippy lint issues
- *(code)* Implement #54 + new clippy lint rule
- *(build)* Fix doc lint issue
- *(build)* Fix GH action
- *(build)* Add xtask
- *(build)* Replace script/check_workspace with cargo xtask validate
- *(build)* Define lint rules globally from the cargo workspace
- *(build)* Clippy lint rules to remove unwrap and enforce must_use when needed
- *(build)* Fix clippy issues
- *(doc)* Update README.md to describe check and generate sub-commands
- *(build)* Fix clippy issue
- *(build)* Fix merge issue.
- *(build)* Update cargo lock
- *(compatibility)* Align attribute type and examples definitions
- *(compatibility)* Align requirement level definition
- *(compatibility)* Align stability definition
- *(compatibility)* Make resolved registry compatible with official registry syntax
- *(clippy)* Fix clippy lint issues
- *(error)* Improve compound error management
- *(ci)* Fix toolchain version issue
- *(ci)* Attempt to fix toolchain version issue
- *(build)* Fix ci workflow
- *(build)* Fix scripts path
- *(build)* Remove allowed-external-types.toml files from the Typos control.
- *(build)* Add control procedures for workspace and public API policies
- *(build)* Run build and test only with ubuntu target for now.
- *(build)* Remove macos target for the build (API rate limit reached, we need to figure out that later).
- Add cargo lock file.
- *(dep)* Bump dependency versions
- Migrate f5/otel-weaver repo to open-telemetry/weaver repo<|MERGE_RESOLUTION|>--- conflicted
+++ resolved
@@ -2,15 +2,12 @@
 
 All notable changes to this project will be documented in this file.
 
-<<<<<<< HEAD
 ## [TBD] - TBD
 
 What's changed
 
 * Add support for annotations on attributes and groups. ([#645](https://github.com/open-telemetry/weaver/pull/645) by @lquerel).
-=======
 * 💥 BREAKING CHANGE 💥 - Upgrade to version 0.4.0 of regorus [requires all v0 policies to be modified](https://github.com/microsoft/regorus/pull/373). Policy upgrade instructions [here](https://www.openpolicyagent.org/docs/latest/v0-upgrade/#upgrading-rego) may help. ([#651](https://github.com/open-telemetry/weaver/pull/651) by @jerbly). 
->>>>>>> 38ab2274
 
 ## [0.13.2] - 2025-02-13
 
