--- conflicted
+++ resolved
@@ -6,29 +6,27 @@
 
 What's changed
 
-## [0.11.0] - 2024-12-05
-
-What's changed
-
-* Detect duplicate group ids, group names, and metric names. ([#382](https://github.com/open-telemetry/weaver/pull/382) by lquerel).
-* Add support for Maps `map[]` to the definition of an `AnyValue`. ([#396](https://github.com/open-telemetry/weaver/pull/396) by @MSNev).
-* Update semconv schema, syntax doc and validity check to correctly define `stability` as optional for attribute groups. ([#467](https://github.com/open-telemetry/weaver/pull/467) by @jerbly).
-* Fix issue [#405](https://github.com/open-telemetry/weaver/issues/405) - Updated the EBNF and JSON schema to define the `extends` or `attributes` requirement mandatory for all group types except `metric` and `event`. Added a group validity check as a warning. ([#494](https://github.com/open-telemetry/weaver/pull/494) by @jerbly).
-<<<<<<< HEAD
 * Issue [#502](https://github.com/open-telemetry/weaver/issues/502) - Support stability definitions from [OTEP 232](https://github.com/open-telemetry/oteps/blob/main/text/0232-maturity-of-otel.md) - ([#504](https://github.com/open-telemetry/weaver/pull/504) by @jerbly).
   * Stability enum now has these variants: `stable`, `development`, `deprecated`, `alpha`, `beta`, `release_candidate`
   * `unmaintained` is not supported yet.
   * `experimental` is still accepted when parsing but aliased to `development`.
   * The minijinja test, `experimental`, now returns true for any variant other than `stable`.
   * EBNF and JSON schema updated to define the new enum without the `experimental` variant.
-=======
+
+## [0.11.0] - 2024-12-05
+
+What's changed
+
+* Detect duplicate group ids, group names, and metric names. ([#382](https://github.com/open-telemetry/weaver/pull/382) by lquerel).
+* Add support for Maps `map[]` to the definition of an `AnyValue`. ([#396](https://github.com/open-telemetry/weaver/pull/396) by @MSNev).
+* Update semconv schema, syntax doc and validity check to correctly define `stability` as optional for attribute groups. ([#467](https://github.com/open-telemetry/weaver/pull/467) by @jerbly).
+* Fix issue [#405](https://github.com/open-telemetry/weaver/issues/405) - Updated the EBNF and JSON schema to define the `extends` or `attributes` requirement mandatory for all group types except `metric` and `event`. Added a group validity check as a warning. ([#494](https://github.com/open-telemetry/weaver/pull/494) by @jerbly).
 * Allow adding a description when using opt_in requirement level ([#392](https://github.com/open-telemetry/weaver/pull/392) by @joaopgrassi)
 * Add warning that issues when using prefix on groups ([#407](https://github.com/open-telemetry/weaver/pull/407) by @jsuereth)
 * Update comment filter to remove trailing spaces ([#453](https://github.com/open-telemetry/weaver/pull/453) by @jsuereth)
 * Metrics and Events don't require attributes ([#494](https://github.com/open-telemetry/weaver/pull/494) by @jerbly)
 * Added an option to follow symbolic links when loading the registry in various parts of the codebase. ([#468](https://github.com/open-telemetry/weaver/pull/468) by @leo6leo)
 * Provide max line-length in comment filter. ([#454](https://github.com/open-telemetry/weaver/pull/454) by @jsuereth)
->>>>>>> 4cb58684
 
 ## [0.10.0] - 2024-09-23
 
